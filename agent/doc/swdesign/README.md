--- conflicted
+++ resolved
@@ -3256,8 +3256,6 @@
 - impl
 - utest
 
-<<<<<<< HEAD
-=======
 #### Request without filter mask
 `swdd~agent-authorizing-request-without-filter-mask~2`
 
@@ -3275,7 +3273,6 @@
 - impl
 - utest
 
->>>>>>> b7de3ad1
 #### Request allowed if all elements of filter mask are allowed
 `swdd~agent-authorizing-all-elements-of-filter-mask-allowed~1`
 
