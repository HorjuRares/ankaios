// Copyright (c) 2023 Elektrobit Automotive GmbH
//
// This program and the accompanying materials are made available under the
// terms of the Apache License, Version 2.0 which is available at
// https://www.apache.org/licenses/LICENSE-2.0.
//
// Unless required by applicable law or agreed to in writing, software
// distributed under the License is distributed on an "AS IS" BASIS, WITHOUT
// WARRANTIES OR CONDITIONS OF ANY KIND, either express or implied. See the
// License for the specific language governing permissions and limitations
// under the License.
//
// SPDX-License-Identifier: Apache-2.0

use std::sync::Arc;

use crate::control_interface::{output_pipe::OutputPipeError, to_ankaios, ToAnkaios};

#[cfg_attr(test, mockall_double::double)]
use super::authorizer::Authorizer;
#[cfg_attr(test, mockall_double::double)]
use super::input_pipe::InputPipe;
#[cfg_attr(test, mockall_double::double)]
use super::output_pipe::OutputPipe;
use api::{ank_base, control_api};
use common::{
    check_version_compatibility, commands,
    from_server_interface::{FromServer, FromServerReceiver},
    to_server_interface::{ToServer, ToServerInterface, ToServerSender},
};

use prost::Message;
use tokio::{io, select, task::JoinHandle};

const INITIAL_HELLO_MISSING_MSG: &str = "Initial Hello missing!";
const PROTOBUF_DECODE_ERROR_MSG: &str = "Could not decode protobuf data";

#[derive(Debug)]
enum DeliveryError {
    Io,
    NoReader(Box<ank_base::Response>),
}

fn decode_to_server(protobuf_data: io::Result<Vec<u8>>) -> io::Result<control_api::ToAnkaios> {
    Ok(control_api::ToAnkaios::decode(&mut Box::new(
        protobuf_data?.as_ref(),
    ))?)
}

pub struct ControlInterfaceTask {
    output_stream: OutputPipe,
    input_stream: InputPipe,
<<<<<<< HEAD
    from_server_receiver: FromServerReceiver,
    to_server_sender: ToServerSender,
=======
    input_pipe_receiver: FromServerReceiver,
    output_pipe_channel: ToServerSender,
>>>>>>> 8c5cf29a
    request_id_prefix: String,
    authorizer: Arc<Authorizer>,
}

#[cfg_attr(test, mockall::automock)]
impl ControlInterfaceTask {
    pub fn new(
        output_stream: OutputPipe,
        input_stream: InputPipe,
<<<<<<< HEAD
        from_server_receiver: FromServerReceiver,
        to_server_sender: ToServerSender,
=======
        input_pipe_receiver: FromServerReceiver,
        output_pipe_channel: ToServerSender,
>>>>>>> 8c5cf29a
        request_id_prefix: String,
        authorizer: Arc<Authorizer>,
    ) -> Self {
        Self {
            output_stream,
            input_stream,
            from_server_receiver,
            to_server_sender,
            request_id_prefix,
            authorizer,
        }
    }

    // [impl->swdd~agent-closes-control-interface-on-missing-initial-hello~1]
    async fn check_initial_hello(&mut self) -> Result<(), String> {
        let to_ankaios =
            decode_to_server(self.input_stream.read_protobuf_data().await).map_err(|err| {
                log::debug!("{}: '{:?}'", PROTOBUF_DECODE_ERROR_MSG, err);
                PROTOBUF_DECODE_ERROR_MSG.to_string()
            })?;
        match to_ankaios.try_into() {
            Ok(ToAnkaios::Hello(to_ankaios::Hello { protocol_version })) => {
                check_version_compatibility(protocol_version)?
            }
            unexpected => {
                log::debug!("Expected initial Hello, received: '{unexpected:?}'.");
                return Err(INITIAL_HELLO_MISSING_MSG.into());
            }
        }
        Ok(())
    }

    pub async fn run(mut self) {
        // [impl->swdd~agent-closes-control-interface-on-missing-initial-hello~1]
        if let Err(message) = self.check_initial_hello().await {
            log::warn!("{message}");
            let _ = self.send_connection_closed(message).await;
            return;
        }

        loop {
            select! {
                // [impl->swdd~agent-ensures-control-interface-input-pipe-read~1]
<<<<<<< HEAD
                from_server = self.from_server_receiver.recv() => {
=======
                from_server = self.input_pipe_receiver.recv() => {
>>>>>>> 8c5cf29a
                    if let Some(FromServer::Response(response)) = from_server {
                        let forward_result = self.forward_from_server(response).await;
                        if let Err(DeliveryError::NoReader(response)) = forward_result {
                            // [impl->swdd~agent-handles-control-interface-workload-gone~1]
                            log::info!("Could not forward the response with Id: '{}'. Stopping log collection.", response.request_id);
                            match response.response_content {
                                Some(ank_base::response::ResponseContent::LogEntriesResponse(_))=> {
                                    let _ =self.to_server_sender.logs_cancel_request(commands::Request::prefix_id(&self.request_id_prefix, &response.request_id)).await;
                                }
                                unexpected => {
                                    log::warn!("Unexpected response content: '{:?}'", unexpected);
                                },
                            }
                        }
                    } else {
                        log::warn!("The server is sending unrequested messages to a workload: '{:?}'", from_server);
                    }
                }
                // [impl->swdd~agent-listens-for-requests-from-pipe~1]
                to_ankaios_binary = self.input_stream.read_protobuf_data() => {
                    if let Ok(to_ankaios) = decode_to_server(to_ankaios_binary) {
                        // [impl->swdd~agent-converts-control-interface-message-to-ankaios-object~1]
                        match to_ankaios.try_into() {
                            Ok(ToAnkaios::Request(mut request)) => {
                                // [impl->swdd~agent-checks-request-for-authorization~1]
                                if self.authorizer.authorize(&request) {
                                    // [impl->swdd~agent-forward-request-from-control-interface-pipe-to-server~2]
                                    log::debug!("Allowing request '{:?}' from authorizer '{:?}'", request, self.authorizer);
                                    request.prefix_request_id(&self.request_id_prefix);
                                    let _ = self.to_server_sender.send(ToServer::Request(request)).await;
                                } else {
                                    log::info!("Denying request '{:?}' from authorizer '{:?}'", request, self.authorizer);
                                    // [impl->swdd~agent-responses-to-denied-request-from-control-interface~1]
                                    // [impl->swdd~agent-responses-to-denied-request-from-control-interface-contains-request-id~1]
                                    let error = ank_base::Response {
                                        request_id: request.request_id,
                                        response_content: Some(ank_base::response::ResponseContent::Error(ank_base::Error {
                                            message: "Access denied".into(),
                                        })),
                                    };
                                    let _ = self.forward_from_server(error).await;
                                };
                            },
                            Ok(ToAnkaios::Hello(to_ankaios::Hello{protocol_version})) => {
                                log::warn!("Received yet another Hello with protocol version '{protocol_version}'");
                                if let Err(message) = check_version_compatibility(protocol_version) {
                                    log::warn!("{message}");
                                    let _ = self.send_connection_closed(message).await;
                                    return;
                                }
                            }
                            Err(error) => {
                                log::warn!("Could not convert protobuf in internal data structure: '{}'", error);
                            }
                        }
                    } else {
                        log::warn!("Could not decode to Ankaios data.");
                        // Beware! There be dragons! This part is needed to test the workloop of the control interface.
                        // There is no other (proper) possibility to get out of the loop as mockall does not work properly with tasks.
                        #[cfg(test)]
                        return;
                    }
                }
            }
        }
    }

    #[cfg_attr(test, allow(dead_code))]
    pub fn run_task(self) -> JoinHandle<()> {
        tokio::spawn(self.run())
    }

    async fn send_connection_closed(&mut self, reason: String) -> io::Result<()> {
        use control_api::from_ankaios::FromAnkaiosEnum;
        let message = control_api::FromAnkaios {
            from_ankaios_enum: Some(FromAnkaiosEnum::ConnectionClosed(
                control_api::ConnectionClosed { reason },
            )),
        };

        // [impl->swdd~agent-uses-length-delimited-protobuf-for-pipes~1]
        let binary = message.encode_length_delimited_to_vec();
        self.output_stream.write_all(&binary).await?;

        Ok(())
    }

    async fn forward_from_server(
        &mut self,
        response: ank_base::Response,
    ) -> Result<(), DeliveryError> {
        use control_api::from_ankaios::FromAnkaiosEnum;
        let message = control_api::FromAnkaios {
            from_ankaios_enum: Some(FromAnkaiosEnum::Response(Box::new(response))),
        };

        // [impl->swdd~agent-uses-length-delimited-protobuf-for-pipes~1]
        let binary = message.encode_length_delimited_to_vec();
        self.output_stream.write_all(&binary).await.map_err(|err| {
            if let OutputPipeError::ReceiverGone(err) = err {
                log::info!("Detected a problem in the connected workload. The response will not be delivered. Error: '{}'", err);
                if let Some(FromAnkaiosEnum::Response(response)) = message.from_ankaios_enum {
                    DeliveryError::NoReader(response)
                } else {
                    unreachable!() // This should never happen, as we only send responses here.
                }
            } else {
                log::warn!("Forwarding failed with error: '{:?}'", err);
                DeliveryError::Io
            }
        })?;

        Ok(())
    }
}

//////////////////////////////////////////////////////////////////////////////
//                 ########  #######    #########  #########                //
//                    ##     ##        ##             ##                    //
//                    ##     #####     #########      ##                    //
//                    ##     ##                ##     ##                    //
//                    ##     #######   #########      ##                    //
//////////////////////////////////////////////////////////////////////////////

#[cfg(test)]
pub fn generate_test_control_interface_task_mock() -> __mock_MockControlInterfaceTask::__new::Context
{
    let control_interface_task_mock = MockControlInterfaceTask::new_context();
    control_interface_task_mock
        .expect()
        .return_once(|_, _, _, _, _, _| {
            let mut control_interface_task_mock = MockControlInterfaceTask::default();
            control_interface_task_mock
                .expect_run_task()
                .return_once(|| tokio::spawn(async {}));
            control_interface_task_mock
        });
    control_interface_task_mock
}

#[cfg(test)]
mod tests {
    use std::{io::Error, sync::Arc};

    use common::{
        commands, from_server_interface::FromServerInterface, to_server_interface::ToServer,
    };
    use mockall::{predicate, Sequence};
    use semver::Version;
    use tokio::sync::mpsc;

    use api::{ank_base, control_api};
    use prost::Message;

    use super::ControlInterfaceTask;

    use crate::control_interface::{
<<<<<<< HEAD
        authorizer::MockAuthorizer,
        control_interface_task::INITIAL_HELLO_MISSING_MSG,
        input_pipe::MockInputPipe,
        output_pipe::{MockOutputPipe, OutputPipeError},
=======
        authorizer::MockAuthorizer, control_interface_task::INITIAL_HELLO_MISSING_MSG,
        input_pipe::MockInputPipe, output_pipe::MockOutputPipe,
>>>>>>> 8c5cf29a
    };

    const REQUEST_ID: &str = "req_id";

    fn prepare_workload_hello_binary_message(version: impl Into<String>) -> Vec<u8> {
        let workload_hello = control_api::ToAnkaios {
            to_ankaios_enum: Some(control_api::to_ankaios::ToAnkaiosEnum::Hello(
                control_api::Hello {
                    protocol_version: version.into(),
                },
            )),
        };

        workload_hello.encode_to_vec()
    }

    fn prepare_request_complete_state_binary_message(field_mask: impl Into<String>) -> Vec<u8> {
        let ank_request = ank_base::Request {
            request_id: REQUEST_ID.into(),
            request_content: Some(ank_base::request::RequestContent::CompleteStateRequest(
                ank_base::CompleteStateRequest {
                    field_mask: vec![field_mask.into()],
                },
            )),
        };
        let test_output_request = control_api::ToAnkaios {
            to_ankaios_enum: Some(control_api::to_ankaios::ToAnkaiosEnum::Request(ank_request)),
        };

        test_output_request.encode_to_vec()
    }

    #[tokio::test]
    async fn utest_control_interface_task_forward_from_server() {
        let _guard = crate::test_helper::MOCKALL_CONTEXT_SYNC
            .get_lock_async()
            .await;

        let response = ank_base::Response {
            request_id: REQUEST_ID.into(),
            response_content: Some(ank_base::response::ResponseContent::CompleteState(
                Default::default(),
            )),
        };

        let test_command_binary = control_api::FromAnkaios {
            from_ankaios_enum: Some(control_api::from_ankaios::FromAnkaiosEnum::Response(
                Box::new(response.clone()),
            )),
        }
        .encode_length_delimited_to_vec();

        // [utest->swdd~agent-uses-length-delimited-protobuf-for-pipes~1]
        let mut output_stream_mock = MockOutputPipe::default();
        output_stream_mock
            .expect_write_all()
            .with(predicate::eq(test_command_binary))
            .return_once(|_| Ok(()));

        let input_stream_mock = MockInputPipe::default();
<<<<<<< HEAD
        let (_, from_server_receiver) = mpsc::channel(1);
=======
        let (_, input_pipe_receiver) = mpsc::channel(1);
>>>>>>> 8c5cf29a
        let (output_pipe_sender, _) = mpsc::channel(1);
        let request_id_prefix = String::from("prefix@");

        let mut control_interface_task = ControlInterfaceTask::new(
            output_stream_mock,
            input_stream_mock,
            from_server_receiver,
            output_pipe_sender,
            request_id_prefix,
            Arc::new(MockAuthorizer::default()),
        );

        assert!(control_interface_task
            .forward_from_server(response)
            .await
            .is_ok());
    }

    // [utest->swdd~agent-handles-control-interface-workload-gone~1]
    #[tokio::test]
    async fn utest_control_interface_task_forward_from_server_receiver_gone() {
        let _guard = crate::test_helper::MOCKALL_CONTEXT_SYNC
            .get_lock_async()
            .await;

        let response = ank_base::Response {
            request_id: REQUEST_ID.into(),
            response_content: Some(ank_base::response::ResponseContent::LogEntriesResponse(
                Default::default(),
            )),
        };

        let test_command_binary = control_api::FromAnkaios {
            from_ankaios_enum: Some(control_api::from_ankaios::FromAnkaiosEnum::Response(
                Box::new(response.clone()),
            )),
        }
        .encode_length_delimited_to_vec();

        // [utest->swdd~agent-uses-length-delimited-protobuf-for-pipes~1]
        let mut output_stream_mock = MockOutputPipe::default();
        output_stream_mock
            .expect_write_all()
            .with(predicate::eq(test_command_binary))
            .return_once(|_| {
                Err(OutputPipeError::ReceiverGone(Error::new(
                    std::io::ErrorKind::BrokenPipe,
                    "error",
                )))
            });

        let input_stream_mock = MockInputPipe::default();
        let (_, from_server_receiver) = mpsc::channel(1);
        let (output_pipe_sender, _) = mpsc::channel(1);
        let request_id_prefix = String::from("prefix@");

        let mut control_interface_task = ControlInterfaceTask::new(
            output_stream_mock,
            input_stream_mock,
            from_server_receiver,
            output_pipe_sender,
            request_id_prefix.clone(),
            Arc::new(MockAuthorizer::default()),
        );

        let result = control_interface_task
            .forward_from_server(response.clone())
            .await;
        assert!(
            matches!(
                &result,
                Err(super::DeliveryError::NoReader(received_response))
                if received_response.as_ref() == &response,
            ),
            "Result was: '{:?}'",
            result
        );
    }

    // [utest->swdd~agent-handles-control-interface-workload-gone~1]
    #[tokio::test(flavor = "multi_thread", worker_threads = 1)]
    async fn utest_control_interface_task_run_delivery_of_logs_fails() {
        let _guard = crate::test_helper::MOCKALL_CONTEXT_SYNC
            .get_lock_async()
            .await;

        let response = ank_base::Response {
            request_id: REQUEST_ID.into(),
            response_content: Some(ank_base::response::ResponseContent::LogEntriesResponse(
                Default::default(),
            )),
        };

        let test_command_binary = control_api::FromAnkaios {
            from_ankaios_enum: Some(control_api::from_ankaios::FromAnkaiosEnum::Response(
                Box::new(response.clone()),
            )),
        }
        .encode_length_delimited_to_vec();

        let mut input_stream_mock = MockInputPipe::default();

        let mut mockall_seq = Sequence::new();

        let workload_hello_binary = prepare_workload_hello_binary_message(common::ANKAIOS_VERSION);
        input_stream_mock
            .expect_read_protobuf_data()
            .once()
            .in_sequence(&mut mockall_seq)
            .return_once(move || Box::pin(async {
                Ok(workload_hello_binary)
            }));

        input_stream_mock
            .expect_read_protobuf_data()
            .once()
            .in_sequence(&mut mockall_seq)
            .return_once(|| {
                Box::pin(async{
                    tokio::time::sleep(std::time::Duration::from_millis(100)).await;
                    Err(Error::new(std::io::ErrorKind::Other, "error"))
                })
            });

        let mut output_stream_mock = MockOutputPipe::default();

        output_stream_mock
            .expect_write_all()
            .with(predicate::eq(test_command_binary))
            .once()
            .returning(|_| {
                Err(OutputPipeError::ReceiverGone(Error::new(
                    std::io::ErrorKind::BrokenPipe,
                    "error",
                )))
            });

        let (input_pipe_sender, from_server_receiver) = mpsc::channel(1);
        let (output_pipe_sender, mut output_pipe_receiver) = mpsc::channel(1);
        let request_id_prefix = "prefix@";

        let authorizer = MockAuthorizer::default();

        let control_interface_task = ControlInterfaceTask::new(
            output_stream_mock,
            input_stream_mock,
            from_server_receiver,
            output_pipe_sender,
            request_id_prefix.to_owned(),
            Arc::new(authorizer),
        );

        // send a response to the _input_pipe_sender
        let _ = input_pipe_sender
            .log_entries_response(REQUEST_ID.into(), ank_base::LogEntriesResponse::default())
            .await;

        tokio::spawn(async { control_interface_task.run().await });

        let mut expected_log_cancel_request = commands::Request {
            request_id: response.request_id,
            request_content: commands::RequestContent::LogsCancelRequest,
        };
        expected_log_cancel_request.prefix_request_id(request_id_prefix);
        assert_eq!(
            output_pipe_receiver.recv().await,
            Some(ToServer::Request(expected_log_cancel_request))
        );
    }

    // [utest->swdd~agent-listens-for-requests-from-pipe~1]
    // [utest->swdd~agent-ensures-control-interface-input-pipe-read~1]
    // [utest->swdd~agent-checks-request-for-authorization~1]
    // [utest->swdd~agent-responses-to-denied-request-from-control-interface~1]
    // [utest->swdd~agent-responses-to-denied-request-from-control-interface-contains-request-id~1]
    #[tokio::test]
    async fn utest_control_interface_task_run_task_access_denied() {
        let _guard = crate::test_helper::MOCKALL_CONTEXT_SYNC
            .get_lock_async()
            .await;

        let test_output_request = control_api::ToAnkaios {
            to_ankaios_enum: Some(control_api::to_ankaios::ToAnkaiosEnum::Request(
                ank_base::Request {
                    request_id: REQUEST_ID.into(),
                    request_content: Some(ank_base::request::RequestContent::CompleteStateRequest(
                        ank_base::CompleteStateRequest { field_mask: vec![] },
                    )),
                },
            )),
        };

        let test_output_request_binary = test_output_request.encode_to_vec();

        let mut mockall_seq = Sequence::new();

        let mut input_stream_mock = MockInputPipe::default();

        let workload_hello_binary = prepare_workload_hello_binary_message(common::ANKAIOS_VERSION);
        input_stream_mock
            .expect_read_protobuf_data()
            .once()
            .in_sequence(&mut mockall_seq)
            .return_once(move || Box::pin(async { Ok(workload_hello_binary) }));

        input_stream_mock
            .expect_read_protobuf_data()
            .once()
            .in_sequence(&mut mockall_seq)
            .return_once(move || Box::pin(async { Ok(test_output_request_binary) }));

        input_stream_mock
            .expect_read_protobuf_data()
            .once()
            .in_sequence(&mut mockall_seq)
            .returning(move || {
                Box::pin(async { Err(Error::new(std::io::ErrorKind::Other, "error")) })
            });

        let error = ank_base::Response {
            request_id: REQUEST_ID.into(),
            response_content: Some(ank_base::response::ResponseContent::Error(
                ank_base::Error {
                    message: "Access denied".into(),
                },
            )),
        };

        let test_input_command_binary = control_api::FromAnkaios {
            from_ankaios_enum: Some(control_api::from_ankaios::FromAnkaiosEnum::Response(
                Box::new(error.clone()),
            )),
        }
        .encode_length_delimited_to_vec();

        let mut output_stream_mock = MockOutputPipe::default();
        output_stream_mock
            .expect_write_all()
            .with(predicate::eq(test_input_command_binary.clone()))
            .once()
            .returning(|_| Ok(()));

        let (_input_pipe_sender, from_server_receiver) = mpsc::channel(1);
        let (output_pipe_sender, mut output_pipe_receiver) = mpsc::channel(1);
        let request_id_prefix = String::from("prefix@");

        let mut authorizer = MockAuthorizer::default();
        authorizer.expect_authorize().once().return_const(false);

        let control_interface_task = ControlInterfaceTask::new(
            output_stream_mock,
            input_stream_mock,
            from_server_receiver,
            output_pipe_sender,
            request_id_prefix,
            Arc::new(authorizer),
        );

        control_interface_task.run().await;
        assert!(output_pipe_receiver.recv().await.is_none());
    }

    // [utest->swdd~agent-listens-for-requests-from-pipe~1]
    // [utest->swdd~agent-ensures-control-interface-input-pipe-read~1]
    // [utest->swdd~agent-checks-request-for-authorization~1]
    // [utest->swdd~agent-forward-request-from-control-interface-pipe-to-server~2]
    // [utest->swdd~agent-closes-control-interface-on-missing-initial-hello~1]
    #[tokio::test]
    async fn utest_control_interface_task_run_task_access_allowed() {
        let _guard = crate::test_helper::MOCKALL_CONTEXT_SYNC
            .get_lock_async()
            .await;

        let ank_request = ank_base::Request {
            request_id: REQUEST_ID.into(),
            request_content: Some(ank_base::request::RequestContent::CompleteStateRequest(
                ank_base::CompleteStateRequest {
                    field_mask: vec!["desiredState.workloads.nginx".to_string()],
                },
            )),
        };
        let test_output_request = control_api::ToAnkaios {
            to_ankaios_enum: Some(control_api::to_ankaios::ToAnkaiosEnum::Request(
                ank_request.clone(),
            )),
        };

        let test_output_request_binary = test_output_request.encode_to_vec();

        let mut mockall_seq = Sequence::new();

        let mut input_stream_mock = MockInputPipe::default();

        let workload_hello_binary = prepare_workload_hello_binary_message(common::ANKAIOS_VERSION);
        input_stream_mock
            .expect_read_protobuf_data()
            .once()
            .in_sequence(&mut mockall_seq)
            .return_once(move || Box::pin(async { Ok(workload_hello_binary) }));

        input_stream_mock
            .expect_read_protobuf_data()
            .once()
            .in_sequence(&mut mockall_seq)
            .return_once(move || Box::pin(async { Ok(test_output_request_binary) }));

        input_stream_mock
            .expect_read_protobuf_data()
            .once()
            .in_sequence(&mut mockall_seq)
            .returning(move || {
                Box::pin(async { Err(Error::new(std::io::ErrorKind::Other, "error")) })
            });

        let output_stream_mock = MockOutputPipe::default();

        let (_input_pipe_sender, from_server_receiver) = mpsc::channel(1);
        let (output_pipe_sender, mut output_pipe_receiver) = mpsc::channel(1);
        let request_id_prefix = "prefix@";

        let mut authorizer = MockAuthorizer::default();
        authorizer.expect_authorize().once().return_const(true);

        let control_interface_task = ControlInterfaceTask::new(
            output_stream_mock,
            input_stream_mock,
            from_server_receiver,
            output_pipe_sender,
            request_id_prefix.to_owned(),
            Arc::new(authorizer),
        );

        control_interface_task.run().await;

        let mut expected_request: commands::Request = ank_request.try_into().unwrap();
        expected_request.prefix_request_id(request_id_prefix);
        assert_eq!(
            output_pipe_receiver.recv().await,
            Some(ToServer::Request(expected_request))
        );
    }

    // [utest->swdd~agent-closes-control-interface-on-missing-initial-hello~1]
    #[tokio::test]
    async fn utest_control_interface_task_run_task_no_hello() {
        let _guard = crate::test_helper::MOCKALL_CONTEXT_SYNC
            .get_lock_async()
            .await;

        let test_output_request_binary = prepare_request_complete_state_binary_message("");

        let mut mockall_seq = Sequence::new();
        let mut input_stream_mock = MockInputPipe::default();
        input_stream_mock
            .expect_read_protobuf_data()
            .once()
            .in_sequence(&mut mockall_seq)
            .return_once(move || Box::pin(async { Ok(test_output_request_binary) }));

        let test_input_command_binary = control_api::FromAnkaios {
            from_ankaios_enum: Some(
                control_api::from_ankaios::FromAnkaiosEnum::ConnectionClosed(
                    control_api::ConnectionClosed {
                        reason: INITIAL_HELLO_MISSING_MSG.into(),
                    },
                ),
            ),
        }
        .encode_length_delimited_to_vec();

        let mut output_stream_mock = MockOutputPipe::default();
        output_stream_mock
            .expect_write_all()
            .with(predicate::eq(test_input_command_binary))
            .once()
            .returning(|_| Ok(()));

        let (_input_pipe_sender, from_server_receiver) = mpsc::channel(1);
        let (output_pipe_sender, mut output_pipe_receiver) = mpsc::channel(1);
        let request_id_prefix = "prefix@";

        let authorizer = MockAuthorizer::default();

        let control_interface_task = ControlInterfaceTask::new(
            output_stream_mock,
            input_stream_mock,
            from_server_receiver,
            output_pipe_sender,
            request_id_prefix.to_owned(),
            Arc::new(authorizer),
        );

        control_interface_task.run().await;
        assert!(output_pipe_receiver.recv().await.is_none());
    }

    // [utest->swdd~agent-closes-control-interface-on-missing-initial-hello~1]
    #[tokio::test]
    async fn utest_control_interface_task_run_task_hello_unsupported_version() {
        let _guard = crate::test_helper::MOCKALL_CONTEXT_SYNC
            .get_lock_async()
            .await;

        let mut mockall_seq = Sequence::new();
        let mut input_stream_mock = MockInputPipe::default();

        let unsupported_version = "1999.1.0";
        let workload_hello_binary = prepare_workload_hello_binary_message(unsupported_version);
        input_stream_mock
            .expect_read_protobuf_data()
            .once()
            .in_sequence(&mut mockall_seq)
            .return_once(move || Box::pin(async { Ok(workload_hello_binary) }));

        let ank_version = Version::parse(common::ANKAIOS_VERSION).unwrap();
        let supported_version = if ank_version.major > 0 {
            format!("{}", ank_version.major)
        } else {
            format!("{}.{}", ank_version.major, ank_version.minor)
        };

        let test_input_command_binary = control_api::FromAnkaios {
            from_ankaios_enum: Some(
                control_api::from_ankaios::FromAnkaiosEnum::ConnectionClosed(
                    control_api::ConnectionClosed {
                        reason: format!("Unsupported protocol version '{unsupported_version}'. Currently supported '{}'", supported_version),
                    },
                ),
            ),
        }
        .encode_length_delimited_to_vec();

        let mut output_stream_mock = MockOutputPipe::default();
        output_stream_mock
            .expect_write_all()
            .with(predicate::eq(test_input_command_binary))
            .once()
            .returning(|_| Ok(()));

        let (_input_pipe_sender, from_server_receiver) = mpsc::channel(1);
        let (output_pipe_sender, mut output_pipe_receiver) = mpsc::channel(1);
        let request_id_prefix = "prefix@";

        let authorizer = MockAuthorizer::default();

        let control_interface_task = ControlInterfaceTask::new(
            output_stream_mock,
            input_stream_mock,
            from_server_receiver,
            output_pipe_sender,
            request_id_prefix.to_owned(),
            Arc::new(authorizer),
        );

        control_interface_task.run().await;
        assert!(output_pipe_receiver.recv().await.is_none());
    }
}<|MERGE_RESOLUTION|>--- conflicted
+++ resolved
@@ -50,13 +50,9 @@
 pub struct ControlInterfaceTask {
     output_stream: OutputPipe,
     input_stream: InputPipe,
-<<<<<<< HEAD
     from_server_receiver: FromServerReceiver,
     to_server_sender: ToServerSender,
-=======
-    input_pipe_receiver: FromServerReceiver,
-    output_pipe_channel: ToServerSender,
->>>>>>> 8c5cf29a
+
     request_id_prefix: String,
     authorizer: Arc<Authorizer>,
 }
@@ -66,13 +62,9 @@
     pub fn new(
         output_stream: OutputPipe,
         input_stream: InputPipe,
-<<<<<<< HEAD
         from_server_receiver: FromServerReceiver,
         to_server_sender: ToServerSender,
-=======
-        input_pipe_receiver: FromServerReceiver,
-        output_pipe_channel: ToServerSender,
->>>>>>> 8c5cf29a
+
         request_id_prefix: String,
         authorizer: Arc<Authorizer>,
     ) -> Self {
@@ -116,11 +108,8 @@
         loop {
             select! {
                 // [impl->swdd~agent-ensures-control-interface-input-pipe-read~1]
-<<<<<<< HEAD
                 from_server = self.from_server_receiver.recv() => {
-=======
-                from_server = self.input_pipe_receiver.recv() => {
->>>>>>> 8c5cf29a
+
                     if let Some(FromServer::Response(response)) = from_server {
                         let forward_result = self.forward_from_server(response).await;
                         if let Err(DeliveryError::NoReader(response)) = forward_result {
@@ -278,15 +267,11 @@
     use super::ControlInterfaceTask;
 
     use crate::control_interface::{
-<<<<<<< HEAD
         authorizer::MockAuthorizer,
         control_interface_task::INITIAL_HELLO_MISSING_MSG,
         input_pipe::MockInputPipe,
         output_pipe::{MockOutputPipe, OutputPipeError},
-=======
-        authorizer::MockAuthorizer, control_interface_task::INITIAL_HELLO_MISSING_MSG,
-        input_pipe::MockInputPipe, output_pipe::MockOutputPipe,
->>>>>>> 8c5cf29a
+
     };
 
     const REQUEST_ID: &str = "req_id";
@@ -347,11 +332,8 @@
             .return_once(|_| Ok(()));
 
         let input_stream_mock = MockInputPipe::default();
-<<<<<<< HEAD
         let (_, from_server_receiver) = mpsc::channel(1);
-=======
-        let (_, input_pipe_receiver) = mpsc::channel(1);
->>>>>>> 8c5cf29a
+
         let (output_pipe_sender, _) = mpsc::channel(1);
         let request_id_prefix = String::from("prefix@");
 
