--- conflicted
+++ resolved
@@ -32,17 +32,13 @@
 #[cfg_attr(test, mockall_double::double)]
 use crate::control_interface::control_interface_info::ControlInterfaceInfo;
 
-<<<<<<< HEAD
-use crate::{
-    control_interface::ControlInterfacePath,
-    runtime_connectors::{log_picker::LogPicker, LogRequestOptions},
-=======
 #[cfg_attr(test, mockall_double::double)]
 use crate::runtime_connectors::GenericRuntimeFacade;
 use crate::{
     control_interface::ControlInterfacePath,
-    runtime_connectors::unsupported_runtime::UnsupportedRuntime,
->>>>>>> c4025a74
+    runtime_connectors::{log_picker::LogPicker, LogRequestOptions, unsupported_runtime::UnsupportedRuntime},
+  
+  
 };
 
 #[cfg_attr(test, mockall_double::double)]
@@ -695,14 +691,9 @@
         authorizer::MockAuthorizer, control_interface_info::MockControlInterfaceInfo,
         MockControlInterface,
     };
-<<<<<<< HEAD
     use crate::runtime_connectors::log_picker::MockLogPicker;
     use crate::runtime_connectors::{
-        LogRequestOptions, MockRuntimeFacade, ReusableWorkloadState, RuntimeError,
-=======
-    use crate::runtime_connectors::{
-        MockGenericRuntimeFacade, MockRuntimeFacade, ReusableWorkloadState, RuntimeError,
->>>>>>> c4025a74
+        LogRequestOptions, MockGenericRuntimeFacade, MockRuntimeFacade, ReusableWorkloadState, RuntimeError,
     };
     use crate::runtime_manager::ToReusableWorkloadSpecs;
     use crate::workload::{MockWorkload, WorkloadError};
