// Copyright (c) 2023 Elektrobit Automotive GmbH
//
// This program and the accompanying materials are made available under the
// terms of the Apache License, Version 2.0 which is available at
// https://www.apache.org/licenses/LICENSE-2.0.
//
// Unless required by applicable law or agreed to in writing, software
// distributed under the License is distributed on an "AS IS" BASIS, WITHOUT
// WARRANTIES OR CONDITIONS OF ANY KIND, either express or implied. See the
// License for the specific language governing permissions and limitations
// under the License.
//
// SPDX-License-Identifier: Apache-2.0

use common::state_change_interface::StateChangeInterface;
use common::state_change_interface::StateChangeSender;
use hyper::http;
use podman_api::models::ContainerMount;
use podman_api::models::ListContainer;
use podman_api::opts::ContainerCreateOpts;
use podman_api::opts::ContainerDeleteOpts;
use podman_api::opts::ContainerStopOpts;
use podman_api::opts::ImageListFilter;
use podman_api::opts::ImageListOpts;
use podman_api::opts::PullOpts;

use std::collections::HashMap;
use std::time::Duration;
use tokio::time;

use common::objects::ExecutionState;
use podman_api::{
    models::PortMapping,
    opts::{ContainerListFilter, ContainerListOpts},
    Podman,
};

use crate::podman::podman_runtime_config::{PodmanRuntimeConfig, Mount};


use common::objects::WorkloadExecutionInstanceName;
#[cfg(test)]
lazy_static::lazy_static! {
    pub static ref MOCK_PODMAN_UTILS_MTX: tokio::sync::Mutex<()> = tokio::sync::Mutex::new(());
}
#[cfg(test)]
use mockall::automock;

use super::podman_runtime_config::Mapping;

// [impl->swdd~podman-workload-monitor-interval~1]
const STATUS_CHECK_INTERVAL_MS: u64 = 1000;

const API_PIPES_MOUNT_POINT: &str = "/run/ankaios/control_interface";
const BIND_MOUNT: &str = "bind";

pub fn convert_to_port_mapping(item: &[Mapping]) -> Vec<PortMapping> {
    item.iter()
        .map(|value| PortMapping {
            container_port: value.container_port.parse::<u16>().ok(),
            host_port: value.host_port.parse::<u16>().ok(),
            host_ip: None,
            protocol: None,
            range: None,
        })
        .collect()
}

#[derive(Debug)]
pub struct PodmanUtils {
    podman: Podman,
}

#[cfg_attr(test, automock)]
impl PodmanUtils {
    pub fn new(socket_path: String) -> Self {
        Self {
            podman: Podman::unix(socket_path.as_str()),
        }
    }

    pub async fn check_status(
        &self,
        manager_interface: StateChangeSender,
        agent_name: String,
        workload_name: String,
        container_id: String,
    ) {
        let mut last_state = ExecutionState::ExecUnknown;

        let mut interval = time::interval(Duration::from_millis(STATUS_CHECK_INTERVAL_MS));
        loop {
            interval.tick().await;
            let current_state = self.get_status(&container_id).await;

            if current_state != last_state {
                log::info!(
                    "The workload {} has changed its state to {:?}",
                    &workload_name,
                    &current_state
                );
                last_state = current_state.clone();

                // [impl->swdd~podman-workload-sends-workload-state~1]
                manager_interface
                    .update_workload_state(vec![common::objects::WorkloadState {
                        agent_name: agent_name.clone(),
                        workload_name: workload_name.to_string(),
                        execution_state: current_state,
                    }])
                    .await;

                if last_state == ExecutionState::ExecRemoved {
                    break;
                }
            }
        }
    }

    // [impl->swdd~podman-workload-state~1]
    // [impl->swdd~podman-workload-maps-state~1]
    async fn get_status(&self, container_id: &str) -> ExecutionState {
        let mut ret_state = ExecutionState::ExecUnknown;

        match self
            .podman
            .containers()
            .list(
                &ContainerListOpts::builder()
                    .all(true)
                    .filter([ContainerListFilter::Id(container_id.into())])
                    .build(),
            )
            .await
        {
            Ok(containers_state) => match containers_state.len() {
                1 => {
                    ret_state = Self::convert_podman_container_state_to_execution_state(
                        containers_state[0].to_owned(),
                    )
                }
                0 => ret_state = ExecutionState::ExecRemoved, // we know that container was removed
                _ => log::error!("Too many matches for the container Id '{}'", &container_id),
            },
            Err(e) => {
                log::warn!("Unable to get containers: {:?}", e);
            }
        };
        ret_state
    }

    // This conversion function is here to not pollute the
    // WorkloadExecutionInstanceName with podman specific handlings
    pub fn convert_to_ankaios_instance_name(
        agent_name: &str,
        list_container: &ListContainer,
    ) -> Option<WorkloadExecutionInstanceName> {
        let names_vec = list_container.names.clone()?;
        for name in names_vec {
            if let Some(instance_name) = WorkloadExecutionInstanceName::new(&name) {
                if agent_name == instance_name.agent_name() {
                    return Some(instance_name);
                }
            }
        }
        None
    }

    pub fn convert_podman_container_state_to_execution_state(
        value: podman_api::models::ListContainer,
    ) -> ExecutionState {
        if let Some(status) = &value.state {
            let is_status_exited = status.to_lowercase() == "exited"
                && value.exited.is_some()
                && value.exited.unwrap()
                && value.exit_code.is_some();
            match status.parse::<ExecutionState>() {
                Ok(_) if is_status_exited && value.exit_code.unwrap() == 0 => {
                    ExecutionState::ExecSucceeded
                }
                Ok(_) if is_status_exited && value.exit_code.unwrap() != 0 => {
                    ExecutionState::ExecFailed
                }
                Ok(st) => st,
                Err(_) => ExecutionState::ExecUnknown,
            }
        } else {
            ExecutionState::ExecUnknown
        }
    }

    pub async fn has_image(&self, image_name: &str) -> Result<bool, String> {
        match self
            .podman
            .images()
            .list(
                &ImageListOpts::builder()
                    .filter(vec![ImageListFilter::Reference(image_name.into(), None)])
                    .build(),
            )
            .await
        {
            Ok(list) => Ok(!list.is_empty()),
            Err(err) => Err(err.to_string()),
        }
    }

    async fn list_containers(&self, name_filter: &str) -> Result<Vec<ListContainer>, String> {
        self.podman
            .containers()
            .list(
                &ContainerListOpts::builder()
                    .all(true)
                    .filter([ContainerListFilter::Name(name_filter.to_string())])
                    .build(),
            )
            .await
            .map_err(|err| err.to_string())
    }

    pub async fn pull_image(&self, image: &String) -> Result<(), String> {
        use futures_util::{StreamExt, TryStreamExt};

        self.podman
            .images()
            .pull(&PullOpts::builder().reference(image).build())
            .map(|report| {
                report.and_then(|report| match report.error {
                    Some(error) => Err(podman_api::Error::InvalidResponse(error)),
                    None => Ok(()),
                })
            })
            .try_collect()
            .await
            .map_err(|err| err.to_string())
    }

    pub async fn create_container(
        &self,
        workload_cfg: PodmanRuntimeConfig,
        container_name: String,
        api_pipes_location: String,
    ) -> Result<String, String> {
<<<<<<< HEAD
        match self
            .podman
            .containers()
            .create(
                &ContainerCreateOpts::builder()
                    .image(&workload_cfg.image)
                    .command(&workload_cfg.get_command_with_args())
                    .name(container_name)
                    .env(&workload_cfg.env)
                    .portmappings(convert_to_port_mapping(&workload_cfg.ports))
                    .mounts(Self::create_mounts(api_pipes_location, workload_cfg.mounts))
                    .remove(workload_cfg.remove)
                    .build(),
            )
            .await
        {
=======
        let mut create_options_builder = ContainerCreateOpts::builder()
            .image(&workload_cfg.image)
            .name(container_name)
            .env(&workload_cfg.env)
            .portmappings(convert_to_port_mapping(&workload_cfg.ports))
            .mounts(vec![ContainerMount {
                destination: Some(String::from(API_PIPES_MOUNT_POINT)),
                options: None,
                source: Some(api_pipes_location),
                _type: Some(String::from(BIND_MOUNT)),
                uid_mappings: None,
                gid_mappings: None,
            }])
            .remove(workload_cfg.remove);

        let entry_point = workload_cfg.get_entrypoint();
        if !entry_point.is_empty() {
            create_options_builder = create_options_builder.entrypoint(entry_point);
        }

        let command = workload_cfg.get_command();
        if !command.is_empty() {
            create_options_builder = create_options_builder.command(workload_cfg.get_command());
        }

        let container_options = create_options_builder.build();
        match self.podman.containers().create(&container_options).await {
>>>>>>> b1c49756
            Ok(response) => Ok(response.id),
            Err(err) => Err(err.to_string()),
        }
    }

    fn create_mounts(api_pipes_location: String, mounts: Vec<Mount>) -> Vec<ContainerMount> {
        let mut res = Vec::with_capacity(mounts.len() + 1);
        res.push(ContainerMount {
            destination: Some(String::from(API_PIPES_MOUNT_POINT)),
            options: None,
            source: Some(api_pipes_location),
            _type: Some(String::from(BIND_MOUNT)),
            uid_mappings: None,
            gid_mappings: None,
        });

        for m in mounts {
            res.push(m.into());
        }

        res
    }

    pub async fn start_container(&self, container_id: &str) -> Result<(), String> {
        self.podman
            .containers()
            .get(container_id)
            .start(None)
            .await
            .map_err(|err| err.to_string())
    }

    pub async fn stop_container(&self, container_id: &str) -> Result<(), String> {
        match self
            .podman
            .containers()
            .get(container_id)
            .stop(&ContainerStopOpts::default())
            .await
        {
            Ok(()) => Ok(()),
            Err(podman_api::Error::Fault {
                code: http::StatusCode::NOT_MODIFIED,
                message,
            }) => {
                log::debug!(
                    "Cannot stop container '{}'. Already stopped. Message: '{}'",
                    container_id,
                    message
                );
                Ok(())
            }
            Err(podman_api::Error::Fault {
                code: http::StatusCode::NOT_FOUND,
                message,
            }) => {
                log::debug!(
                    "Cannot stop container '{}'. Not found. Message: '{}'",
                    container_id,
                    message
                );
                Ok(())
            }
            Err(err) => Err(err.to_string()),
        }
    }

    pub async fn delete_container(&self, container_id: &str) -> Result<(), String> {
        match self
            .podman
            .containers()
            .get(container_id)
            .delete(&ContainerDeleteOpts::builder().volumes(true).build())
            .await
        {
            Ok(()) => Ok(()),
            Err(podman_api::Error::Fault {
                code: http::StatusCode::NOT_FOUND,
                message,
            }) => {
                log::debug!(
                    "Cannot delete container '{}'. Not found. Message: '{}'",
                    container_id,
                    message
                );
                Ok(())
            }
            Err(err) => Err(err.to_string()),
        }
    }

    pub fn remove_containers(
        socket_path: &str,
        instance_map: HashMap<String, (WorkloadExecutionInstanceName, String)>,
    ) {
        for (_, (_, container_id)) in instance_map {
            let podman_utils = PodmanUtils::new(socket_path.to_string());
            tokio::spawn(async move {
                if let Err(err) = (|| async {
                    podman_utils.stop_container(&container_id).await?;
                    podman_utils.delete_container(&container_id).await?;
                    Result::<(), String>::Ok(())
                })()
                .await
                {
                    log::error!(
                        "Could not stop and delete container '{container_id}'. Error: {err}"
                    );
                }
            });
        }
    }

    // [impl->swdd~agent-adapter-start-finds-existing-workloads~1]
    pub async fn list_running_workloads(
        socket_path: &str,
        agent_name: &str,
    ) -> HashMap<String, (WorkloadExecutionInstanceName, String)> {
        let mut running_workloads = HashMap::new();

        let name_filter = WorkloadExecutionInstanceName::get_agent_filter_regex(agent_name);

        let podman_utils = PodmanUtils::new(socket_path.to_string());

        match podman_utils.list_containers(&name_filter).await {
            Ok(container_list) => {
                for container in container_list {
                    if let Some(instance_name) =
                        PodmanUtils::convert_to_ankaios_instance_name(agent_name, &container)
                    {
                        if let Some(container_id) = container.id {
                            running_workloads.insert(
                                instance_name.workload_name().to_string(),
                                (instance_name, container_id),
                            );
                        } else {
                            log::error!(
                                "Could not add running workload '{}', container id is None.",
                                instance_name.workload_name()
                            );
                        }
                    }
                }
            }
            Err(err) => log::warn!("Could not list podman containers. Error: '{err}'"),
        }

        running_workloads
    }
}

//////////////////////////////////////////////////////////////////////////////
//                 ########  #######    #########  #########                //
//                    ##     ##        ##             ##                    //
//                    ##     #####     #########      ##                    //
//                    ##     ##                ##     ##                    //
//                    ##     #######   #########      ##                    //
//////////////////////////////////////////////////////////////////////////////

#[cfg(test)]
pub mod test_utils {
    use podman_api::models::ListContainer;

    pub fn generate_test_empty_list_container() -> ListContainer {
        ListContainer {
            auto_remove: None,
            command: None,
            created: None,
            created_at: None,
            exit_code: None,
            exited: None,
            exited_at: None,
            id: None,
            image: None,
            image_id: None,
            is_infra: None,
            labels: None,
            mounts: None,
            names: None,
            namespaces: None,
            networks: None,
            pid: None,
            pod: None,
            pod_name: None,
            ports: None,
            size: None,
            started_at: None,
            state: None,
            status: None,
        }
    }

    pub fn generate_test_list_container_with_state(
        exit_code: Option<i32>,
        exited: Option<bool>,
        state: Option<String>,
    ) -> ListContainer {
        let mut list_item = generate_test_empty_list_container();
        list_item.exit_code = exit_code;
        list_item.exited = exited;
        list_item.state = state;

        list_item
    }
}

#[cfg(test)]
mod tests {
    use std::collections::HashMap;

    use common::objects::ExecutionState;
    use hyper::StatusCode;

    use crate::podman::{
        podman_utils::{
            test_utils::{
                generate_test_empty_list_container, generate_test_list_container_with_state,
            },
            PodmanUtils,
        },
        test_utils::{
            request_handlers::{
                handler_helpers::*, ErrorResponseRequestHandler, ListContainerRequestHandler,
                RequestHandler, WithRequestHandlerParameter,
            },
            server_models::ServerListContainer,
            test_daemon::PodmanTestDaemon,
        },
    };
    use common::objects::WorkloadExecutionInstanceName;

    const CONTAINER_ID: &str = "testid";
    const WORKLOAD_NAME: &str = "workload_name";
    const WORKLOAD_NAME_2: &str = "workload_name_2";
    const CONTAINER_ID_2: &str = "some_other_id";

    // [utest->swdd~agent-adapter-start-finds-existing-workloads~1]
    #[tokio::test(flavor = "multi_thread")]
    async fn utest_list_containers() {
        let _ = env_logger::builder().is_test(true).try_init();
        let container_names = vec![
            "scsdcd213ewed".to_string(),
            "workload.bhvgvghv4rg4.agent_1".to_string(),
        ];
        let mut container_list_item = ServerListContainer::new();
        container_list_item.state = String::from("Dead");
        container_list_item.names = container_names.clone();

        let handler = ListContainerRequestHandler::default().resp_body(&vec![container_list_item]);

        let request_handlers = vec![Box::new(handler) as Box<dyn RequestHandler + Sync + Send>];

        let test_daemon = PodmanTestDaemon::create(request_handlers).await;
        let podman_utils = PodmanUtils::new(test_daemon.socket_path.clone());

        let result = podman_utils.list_containers(".agent_1").await.unwrap();
        assert_eq!(result.len(), 1);
        assert_eq!(result[0].names, Some(container_names));

        test_daemon.check_calls_and_stop();
    }

    // [utest->swdd~podman-workload-state~1]
    // [utest->swdd~podman-workload-maps-state~1]
    #[tokio::test(flavor = "multi_thread")]
    async fn utest_status_get_success() {
        let _ = env_logger::builder().is_test(true).try_init();

        let mut container_list_item = ServerListContainer::new();
        container_list_item.state = String::from("Dead");

        let handler = ListContainerRequestHandler::default().resp_body(&vec![container_list_item]);

        let request_handlers = vec![Box::new(handler) as Box<dyn RequestHandler + Sync + Send>];

        let test_daemon = PodmanTestDaemon::create(request_handlers).await;

        let podman_utils = PodmanUtils::new(test_daemon.socket_path.clone());
        let status = podman_utils
            .get_status(&String::from("test_workload"))
            .await;
        assert_eq!(status, ExecutionState::ExecUnknown);

        test_daemon.check_calls_and_stop();
    }

    #[tokio::test(flavor = "multi_thread")]
    async fn utest_status_get_bad_request() {
        let _ = env_logger::builder().is_test(true).try_init();

        let handler = ErrorResponseRequestHandler::default()
            .request_path("/libpod/containers/json")
            .status_code(StatusCode::BAD_REQUEST)
            .error_message("Simulated rejection");

        let request_handlers = vec![Box::new(handler) as Box<dyn RequestHandler + Sync + Send>];

        let test_daemon = PodmanTestDaemon::create(request_handlers).await;

        let podman_utils = PodmanUtils::new(test_daemon.socket_path.clone());
        assert_eq!(
            podman_utils
                .get_status(&String::from("test_workload"))
                .await,
            ExecutionState::ExecUnknown
        );

        test_daemon.check_calls_and_stop();
    }

    #[tokio::test(flavor = "multi_thread")]
    async fn utest_status_get_empty_list_returned() {
        let _ = env_logger::builder().is_test(true).try_init();

        let handler = ListContainerRequestHandler::default().resp_body(&vec![]);

        let request_handlers = vec![Box::new(handler) as Box<dyn RequestHandler + Sync + Send>];

        let test_daemon = PodmanTestDaemon::create(request_handlers).await;

        let podman_utils = PodmanUtils::new(test_daemon.socket_path.clone());
        assert_eq!(
            podman_utils
                .get_status(&String::from("test_workload"))
                .await,
            ExecutionState::ExecRemoved
        );

        test_daemon.check_calls_and_stop();
    }

    #[tokio::test(flavor = "multi_thread")]
    async fn utest_status_get_undefined_status() {
        let _ = env_logger::builder().is_test(true).try_init();

        let mut container_list_item = ServerListContainer::new();
        container_list_item.state = String::from("Undefined");

        let handler = ListContainerRequestHandler::default().resp_body(&vec![container_list_item]);

        let request_handlers = vec![Box::new(handler) as Box<dyn RequestHandler + Sync + Send>];

        let test_daemon = PodmanTestDaemon::create(request_handlers).await;

        let podman_utils = PodmanUtils::new(test_daemon.socket_path.clone());
        assert_eq!(
            podman_utils
                .get_status(&String::from("test_workload"))
                .await,
            ExecutionState::ExecUnknown
        );

        test_daemon.check_calls_and_stop();
    }

    #[tokio::test(flavor = "multi_thread")]
    async fn utest_status_get_status_key_missing() {
        let _ = env_logger::builder().is_test(true).try_init();

        let mut container_list_item = ServerListContainer::new();
        container_list_item.state = String::from("BrokenValue");
        let container_list_str = serde_json::to_string(&vec![container_list_item]).unwrap();

        let handler = ListContainerRequestHandler::default()
            .resp_body_as_str(container_list_str.replace("State", "BrokenKey"));

        let request_handlers = vec![Box::new(handler) as Box<dyn RequestHandler + Sync + Send>];

        let test_daemon = PodmanTestDaemon::create(request_handlers).await;

        let podman_utils = PodmanUtils::new(test_daemon.socket_path.clone());
        assert_eq!(
            podman_utils
                .get_status(&String::from("test_workload"))
                .await,
            ExecutionState::ExecUnknown
        );

        test_daemon.check_calls_and_stop();
    }

    #[tokio::test(flavor = "multi_thread")]
    async fn utest_status_get_no_connetion_to_socket() {
        let _ = env_logger::builder().is_test(true).try_init();

        let podman_utils = PodmanUtils::new(String::from("/not/running/socket"));
        assert_eq!(
            podman_utils
                .get_status(&String::from("test_workload"))
                .await,
            ExecutionState::ExecUnknown
        );
    }

    #[tokio::test(flavor = "multi_thread")]
    async fn utest_stop_container_success() {
        let _ = env_logger::builder().is_test(true).try_init();

        let test_daemon = PodmanTestDaemon::create(vec![stop_success_handler(CONTAINER_ID)]).await;

        let podman_utils = PodmanUtils::new(test_daemon.socket_path.clone());
        assert!(podman_utils.stop_container(CONTAINER_ID).await.is_ok());

        test_daemon.check_calls_and_stop();
    }

    #[tokio::test(flavor = "multi_thread")]
    async fn utest_stop_container_failed() {
        let _ = env_logger::builder().is_test(true).try_init();

        let test_daemon = PodmanTestDaemon::create(vec![stop_error_handler(CONTAINER_ID)]).await;

        let podman_utils = PodmanUtils::new(test_daemon.socket_path.clone());
        assert!(podman_utils.stop_container(CONTAINER_ID).await.is_err());

        test_daemon.check_calls_and_stop();
    }

    #[tokio::test(flavor = "multi_thread")]
    async fn utest_delete_container_success() {
        let _ = env_logger::builder().is_test(true).try_init();

        let mut test_daemon =
            PodmanTestDaemon::create(vec![delete_success_handler(CONTAINER_ID)]).await;

        let podman_utils = PodmanUtils::new(test_daemon.socket_path.clone());
        assert!(podman_utils.delete_container(CONTAINER_ID).await.is_ok());

        test_daemon.wait_expected_requests_done().await;

        test_daemon.check_calls_and_stop();
    }

    #[tokio::test(flavor = "multi_thread")]
    async fn utest_delete_container_failed() {
        let _ = env_logger::builder().is_test(true).try_init();

        let mut test_daemon =
            PodmanTestDaemon::create(vec![delete_error_handler(CONTAINER_ID)]).await;

        let podman_utils = PodmanUtils::new(test_daemon.socket_path.clone());
        assert!(podman_utils.delete_container(CONTAINER_ID).await.is_err());

        test_daemon.wait_expected_requests_done().await;

        test_daemon.check_calls_and_stop();
    }

    #[tokio::test(flavor = "multi_thread")]
    async fn utest_remove_containers_success() {
        let mut unneeded_workloads = HashMap::new();
        unneeded_workloads.insert(
            WORKLOAD_NAME.to_string(),
            (
                WorkloadExecutionInstanceName::builder().build(),
                CONTAINER_ID.to_string(),
            ),
        );
        unneeded_workloads.insert(
            WORKLOAD_NAME_2.to_string(),
            (
                WorkloadExecutionInstanceName::builder().build(),
                CONTAINER_ID_2.to_string(),
            ),
        );

        let mut test_daemon = PodmanTestDaemon::create(vec![
            stop_success_handler(CONTAINER_ID),
            delete_success_handler(CONTAINER_ID),
            stop_success_handler(CONTAINER_ID_2),
            delete_success_handler(CONTAINER_ID_2),
        ])
        .await;

        PodmanUtils::remove_containers(test_daemon.socket_path.as_str(), unneeded_workloads);

        test_daemon.wait_expected_requests_done().await;

        test_daemon.check_calls_and_stop();
    }

    #[tokio::test(flavor = "multi_thread")]
    async fn utest_remove_containers_one_failed() {
        let mut unneeded_workloads = HashMap::new();
        unneeded_workloads.insert(
            WORKLOAD_NAME.to_string(),
            (
                WorkloadExecutionInstanceName::builder().build(),
                CONTAINER_ID.to_string(),
            ),
        );
        unneeded_workloads.insert(
            WORKLOAD_NAME_2.to_string(),
            (
                WorkloadExecutionInstanceName::builder().build(),
                CONTAINER_ID_2.to_string(),
            ),
        );

        let mut test_daemon = PodmanTestDaemon::create(vec![
            stop_error_handler(CONTAINER_ID),
            delete_not_called_handler(CONTAINER_ID),
            stop_success_handler(CONTAINER_ID_2),
            delete_success_handler(CONTAINER_ID_2),
        ])
        .await;

        PodmanUtils::remove_containers(test_daemon.socket_path.as_str(), unneeded_workloads);

        test_daemon.wait_expected_requests_done().await;

        test_daemon.check_calls_and_stop();
    }

    #[test]
    fn utest_execution_state_from_podman_states() {
        let ec_success = Some(0);
        let ec_failed = Some(1);
        let ec_none: Option<i32> = None;
        let finished = Some(true);
        let not_finished = Some(false);

        let item_running_state = generate_test_list_container_with_state(
            ec_success,
            not_finished,
            Some("running".to_string()),
        );
        assert_eq!(
            PodmanUtils::convert_podman_container_state_to_execution_state(item_running_state),
            ExecutionState::ExecRunning
        );

        let item_running_state = generate_test_list_container_with_state(
            ec_success,
            not_finished,
            Some("pending".to_string()),
        );
        assert_eq!(
            PodmanUtils::convert_podman_container_state_to_execution_state(item_running_state),
            ExecutionState::ExecPending
        );

        let item_created_state = generate_test_list_container_with_state(
            ec_none,
            not_finished,
            Some("Created".to_string()),
        );
        assert_eq!(
            PodmanUtils::convert_podman_container_state_to_execution_state(item_created_state),
            ExecutionState::ExecPending
        );

        let item_paused_state = generate_test_list_container_with_state(
            ec_none,
            not_finished,
            Some("Paused".to_string()),
        );
        assert_eq!(
            PodmanUtils::convert_podman_container_state_to_execution_state(item_paused_state),
            ExecutionState::ExecUnknown
        );

        let item_unknown_state = generate_test_list_container_with_state(
            ec_success,
            not_finished,
            Some("Unknown".to_string()),
        );
        assert_eq!(
            PodmanUtils::convert_podman_container_state_to_execution_state(item_unknown_state),
            ExecutionState::ExecUnknown
        );

        let item_exited_succeeded = generate_test_list_container_with_state(
            ec_success,
            finished,
            Some("Exited".to_string()),
        );
        assert_eq!(
            PodmanUtils::convert_podman_container_state_to_execution_state(item_exited_succeeded),
            ExecutionState::ExecSucceeded
        );

        let item_exited_failed = generate_test_list_container_with_state(
            ec_failed,
            finished,
            Some("Exited".to_string()),
        );
        assert_eq!(
            PodmanUtils::convert_podman_container_state_to_execution_state(item_exited_failed),
            ExecutionState::ExecFailed
        );

        // Following combinations are rather unrealistic, but we should test that it behaves correctly.
        let item_no_exit_code =
            generate_test_list_container_with_state(None, finished, Some("exited".to_string()));
        assert_eq!(
            PodmanUtils::convert_podman_container_state_to_execution_state(item_no_exit_code),
            ExecutionState::ExecUnknown
        );

        let item_success_no_exited =
            generate_test_list_container_with_state(ec_success, None, Some("exited".to_string()));
        assert_eq!(
            PodmanUtils::convert_podman_container_state_to_execution_state(item_success_no_exited),
            ExecutionState::ExecUnknown
        );

        let item_success_no_state =
            generate_test_list_container_with_state(ec_success, finished, None);
        assert_eq!(
            PodmanUtils::convert_podman_container_state_to_execution_state(item_success_no_state),
            ExecutionState::ExecUnknown
        );
    }

    #[test]
    fn utest_convert_to_ankaios_instance_name() {
        let workload_instance_name = WorkloadExecutionInstanceName::builder()
            .agent_name("agent_x")
            .workload_name("fancy_name-1")
            .config(&String::from("fancy config"))
            .build();

        let container_names = vec![
            "bjhc76ec87c78yds78cyds8".to_string(),
            workload_instance_name.to_string(),
        ];

        let mut list_container = generate_test_empty_list_container();

        assert_eq!(
            PodmanUtils::convert_to_ankaios_instance_name(
                workload_instance_name.agent_name(),
                &list_container
            ),
            None
        );

        list_container.names = Some(container_names);

        assert_eq!(
            PodmanUtils::convert_to_ankaios_instance_name(
                workload_instance_name.agent_name(),
                &list_container
            ),
            Some(workload_instance_name)
        );

        assert_eq!(
            PodmanUtils::convert_to_ankaios_instance_name("some other agent name", &list_container),
            None
        );
    }

    #[tokio::test(flavor = "multi_thread")]
    async fn utest_list_running_workloads() {
        let _ = env_logger::builder().is_test(true).try_init();

        let expected_container_id = "1234567".to_string();
        let expected_agent = "agent_1".to_string();

        let mut container_list_item = ServerListContainer::new();
        container_list_item.state = String::from("Running");
        container_list_item.names = vec![
            "workload1.2a301c7d8b7a94f51214ed5a6bd9b6347b460179ec8b482b3dfe19512cd1a307.agent_1"
                .to_string(),
        ];
        container_list_item.id = Some(expected_container_id.clone());

        let handler = ListContainerRequestHandler::default().resp_body(&vec![container_list_item]);

        let request_handlers = vec![Box::new(handler) as Box<dyn RequestHandler + Sync + Send>];

        let test_daemon = PodmanTestDaemon::create(request_handlers).await;

        let running_workloads = PodmanUtils::list_running_workloads(
            test_daemon.socket_path.as_str(),
            expected_agent.as_str(),
        )
        .await;

        assert_eq!(running_workloads.len(), 1);
        let (workload_instance_name, container_id) =
            running_workloads.get(&"workload1".to_string()).unwrap();

        assert_eq!(container_id, &expected_container_id);
        assert_eq!(workload_instance_name.agent_name(), expected_agent);
        test_daemon.check_calls_and_stop();
    }

    #[tokio::test(flavor = "multi_thread")]
    async fn utest_list_running_workloads_wrong_instance_name() {
        let _ = env_logger::builder().is_test(true).try_init();

        let expected_container_id = "1234567".to_string();
        let expected_agent = "agent_1".to_string();

        let mut container_list_item = ServerListContainer::new();
        container_list_item.state = String::from("Running");
        container_list_item.names = vec!["wrong_name".to_string()];
        container_list_item.id = Some(expected_container_id.clone());

        let handler = ListContainerRequestHandler::default().resp_body(&vec![container_list_item]);

        let request_handlers = vec![Box::new(handler) as Box<dyn RequestHandler + Sync + Send>];

        let test_daemon = PodmanTestDaemon::create(request_handlers).await;

        let running_workloads = PodmanUtils::list_running_workloads(
            test_daemon.socket_path.as_str(),
            expected_agent.as_str(),
        )
        .await;
        assert!(running_workloads.is_empty());
        test_daemon.check_calls_and_stop();
    }

    #[tokio::test(flavor = "multi_thread")]
    async fn utest_list_running_workloads_no_container_id() {
        let _ = env_logger::builder().is_test(true).try_init();

        let mut container_list_item = ServerListContainer::new();
        container_list_item.state = String::from("Running");
        container_list_item.names = vec![
            "workload1.2a301c7d8b7a94f51214ed5a6bd9b6347b460179ec8b482b3dfe19512cd1a307.agent_1"
                .to_string(),
        ];
        container_list_item.id = None;

        let handler = ListContainerRequestHandler::default().resp_body(&vec![container_list_item]);

        let request_handlers = vec![Box::new(handler) as Box<dyn RequestHandler + Sync + Send>];

        let test_daemon = PodmanTestDaemon::create(request_handlers).await;

        let expected_agent = "agent_1".to_string();
        let running_workloads = PodmanUtils::list_running_workloads(
            test_daemon.socket_path.as_str(),
            expected_agent.as_str(),
        )
        .await;
        assert!(running_workloads.is_empty());
        test_daemon.check_calls_and_stop();
    }
}<|MERGE_RESOLUTION|>--- conflicted
+++ resolved
@@ -35,8 +35,7 @@
     Podman,
 };
 
-use crate::podman::podman_runtime_config::{PodmanRuntimeConfig, Mount};
-
+use crate::podman::podman_runtime_config::{Mount, PodmanRuntimeConfig};
 
 use common::objects::WorkloadExecutionInstanceName;
 #[cfg(test)]
@@ -241,37 +240,12 @@
         container_name: String,
         api_pipes_location: String,
     ) -> Result<String, String> {
-<<<<<<< HEAD
-        match self
-            .podman
-            .containers()
-            .create(
-                &ContainerCreateOpts::builder()
-                    .image(&workload_cfg.image)
-                    .command(&workload_cfg.get_command_with_args())
-                    .name(container_name)
-                    .env(&workload_cfg.env)
-                    .portmappings(convert_to_port_mapping(&workload_cfg.ports))
-                    .mounts(Self::create_mounts(api_pipes_location, workload_cfg.mounts))
-                    .remove(workload_cfg.remove)
-                    .build(),
-            )
-            .await
-        {
-=======
         let mut create_options_builder = ContainerCreateOpts::builder()
             .image(&workload_cfg.image)
             .name(container_name)
             .env(&workload_cfg.env)
             .portmappings(convert_to_port_mapping(&workload_cfg.ports))
-            .mounts(vec![ContainerMount {
-                destination: Some(String::from(API_PIPES_MOUNT_POINT)),
-                options: None,
-                source: Some(api_pipes_location),
-                _type: Some(String::from(BIND_MOUNT)),
-                uid_mappings: None,
-                gid_mappings: None,
-            }])
+            .mounts(Self::create_mounts(api_pipes_location, workload_cfg.mounts))
             .remove(workload_cfg.remove);
 
         let entry_point = workload_cfg.get_entrypoint();
@@ -286,7 +260,6 @@
 
         let container_options = create_options_builder.build();
         match self.podman.containers().create(&container_options).await {
->>>>>>> b1c49756
             Ok(response) => Ok(response.id),
             Err(err) => Err(err.to_string()),
         }
