--- conflicted
+++ resolved
@@ -70,6 +70,14 @@
 //                    ##     ##                ##     ##                    //
 //                    ##     #######   #########      ##                    //
 //////////////////////////////////////////////////////////////////////////////
+
+#[cfg(test)]
+pub fn generate_test_subscription_entry() -> SubscriptionEntry {
+    let mut mock_join_handle = MockJoinHandle::new();
+    mock_join_handle.expect_abort().once().return_const(());
+    SubscriptionEntry::new(mock_join_handle)
+}
+
 #[cfg(test)]
 pub use tests::{MockJoinHandle, MockSubscriptionEntry};
 
@@ -107,26 +115,27 @@
         // overwrite the existing subscription entry
         subscription_store.add_subscription(ID_2.into(), new_subscription_2);
 
-<<<<<<< HEAD
+        assert!(subscription_store.store.contains_key(ID_1));
+        assert!(subscription_store.store.contains_key(ID_2));
+    }
+
     #[test]
     fn utest_delete_all_subscriptions() {
-        let element_1 = MockSubscription::default();
-        let element_2 = MockSubscription::default();
+        let mut mock_join_handle_1 = MockJoinHandle::new();
+        mock_join_handle_1.expect_abort().once().return_const(());
+
+        let mut mock_join_handle_2 = MockJoinHandle::new();
+        mock_join_handle_2.expect_abort().once().return_const(());
+
+        let subscription_entry_1 = SubscriptionEntry::new(mock_join_handle_1);
+        let subscription_entry_2 = SubscriptionEntry::new(mock_join_handle_2);
 
         let mut subscription_store = SubscriptionStore::default();
-        subscription_store.add_subscription(ID_1.into(), element_1);
-        subscription_store.add_subscription(ID_2.into(), element_2);
+        subscription_store.add_subscription(ID_1.into(), subscription_entry_1);
+        subscription_store.add_subscription(ID_2.into(), subscription_entry_2);
 
         subscription_store.delete_all_subscriptions();
         assert!(subscription_store.is_empty());
-    }
-
-    struct MockSubscription {
-        was_dropped: Arc<Mutex<bool>>,
-=======
-        assert!(subscription_store.store.contains_key(ID_1));
-        assert!(subscription_store.store.contains_key(ID_2));
->>>>>>> 7947fe77
     }
 
     mock! {
