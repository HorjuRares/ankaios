// Copyright (c) 2023 Elektrobit Automotive GmbH
//
// This program and the accompanying materials are made available under the
// terms of the Apache License, Version 2.0 which is available at
// https://www.apache.org/licenses/LICENSE-2.0.
//
// Unless required by applicable law or agreed to in writing, software
// distributed under the License is distributed on an "AS IS" BASIS, WITHOUT
// WARRANTIES OR CONDITIONS OF ANY KIND, either express or implied. See the
// License for the specific language governing permissions and limitations
// under the License.
//
// SPDX-License-Identifier: Apache-2.0

use regex::Regex;

use std::path::Path;

<<<<<<< HEAD
use crate::io_utils::FileSystemError;
#[cfg_attr(test, mockall_double::double)]
use crate::io_utils::{Directory, filesystem};
=======
use crate::control_interface::FileSystemError;
#[cfg_attr(test, mockall_double::double)]
use crate::control_interface::{Directory, FileSystem};
>>>>>>> 8db68125
use clap::Parser;
use common::objects::STR_RE_AGENT;
use common::DEFAULT_SERVER_ADDRESS;

const DEFAULT_RUN_FOLDER: &str = "/tmp/ankaios/";
const RUNFOLDER_SUFFIX: &str = "_io";

// [impl->swdd~agent-naming-convention~1]
fn validate_agent_name(name: &str) -> Result<String, String> {
    let re = Regex::new(STR_RE_AGENT).unwrap();
    if re.is_match(name) {
        Ok(name.to_string())
    } else {
        Err(format!(
            "Agent name '{}' is invalid. It shall contain only regular upper and lowercase characters (a-z and A-Z), numbers and the symbols '-' and '_'.",
            name
        ))
    }
}

// [impl->swdd~agent-supports-cli-argument-for-insecure-communication~1]
// [impl->swdd~agent-supports-pem-file-paths-as-cli-arguments~1]
#[derive(Parser, Debug)]
#[clap( author="The Ankaios team",
        version=env!("CARGO_PKG_VERSION"),
        about="Ankaios - your friendly automotive workload orchestrator.\nWhat can the agent do for you?")
]
pub struct Arguments {
    #[clap(short = 'n', long = "name", value_parser = clap::builder::ValueParser::new(validate_agent_name))]
    /// The name to use for the registration with the server. Every agent has to register with a unique name.
    /// Agent name shall contain only regular upper and lowercase characters (a-z and A-Z), numbers and the symbols "-" and "_".
    pub agent_name: String,
    #[clap(short = 's', long = "server-url", default_value_t = DEFAULT_SERVER_ADDRESS.to_string())]
    /// The server url.
    pub server_url: String,
    /// An existing directory where agent specific runtime files will be stored. If not specified, a default folder is created.
    #[clap(short = 'r', long = "run-folder", default_value_t = DEFAULT_RUN_FOLDER.into())]
    pub run_folder: String,
    #[clap(
        short = 'k',
        long = "insecure",
        env = "ANKAGENT_INSECURE",
        default_value_t = false
    )]
    /// Flag to disable TLS communication between Ankaios agent and server.
    pub insecure: bool,
    #[clap(long = "ca_pem", env = "ANKAGENT_CA_PEM")]
    /// Path to agent ca pem file.
    pub ca_pem: Option<String>,
    #[clap(long = "crt_pem", env = "ANKAGENT_CRT_PEM")]
    /// Path to agent certificate pem file.
    pub crt_pem: Option<String>,
    #[clap(long = "key_pem", env = "ANKAGENT_KEY_PEM")]
    /// Path to agent key pem file.
    pub key_pem: Option<String>,
}

impl Arguments {
    // [impl->swdd~agent-prepares-dedicated-run-folder~1]
    pub fn get_agent_run_directory(&self) -> Result<Directory, FileSystemError> {
        let base_path = Path::new(&self.run_folder);
        let agent_run_folder = base_path.join(format!("{}{}", self.agent_name, RUNFOLDER_SUFFIX));

        // If the default base dir is used, we need to take care of its creation
<<<<<<< HEAD
        if !filesystem::exists(base_path) {
            if Some(DEFAULT_RUN_FOLDER) == base_path.to_str() {
                filesystem::make_dir(base_path)?;

                filesystem::set_permissions(base_path, 0o777)?;
=======
        if !FileSystem::exists(base_path) {
            if Some(DEFAULT_RUN_FOLDER) == base_path.to_str() {
                FileSystem::new().make_dir(base_path)?;

                FileSystem::set_permissions(base_path, 0o777)?;
>>>>>>> 8db68125
            } else {
                return Err(FileSystemError::NotFoundDirectory(base_path.into()));
            }
        }

        Directory::new(agent_run_folder)
    }
}

pub fn parse() -> Arguments {
    Arguments::parse()
}

//////////////////////////////////////////////////////////////////////////////
//                 ########  #######    #########  #########                //
//                    ##     ##        ##             ##                    //
//                    ##     #####     #########      ##                    //
//                    ##     ##                ##     ##                    //
//                    ##     #######   #########      ##                    //
//////////////////////////////////////////////////////////////////////////////

#[cfg(test)]
mod tests {
    use super::{Arguments, FileSystemError, Path, DEFAULT_RUN_FOLDER};
<<<<<<< HEAD
    use crate::io_utils::generate_test_directory_mock;
    use crate::io_utils::mock_filesystem;
=======
    use crate::control_interface::generate_test_directory_mock;
    use crate::control_interface::MockFileSystem;
>>>>>>> 8db68125
    use common::DEFAULT_SERVER_ADDRESS;

    use mockall::predicate;

    // [utest->swdd~agent-naming-convention~1]
    #[test]
    fn utest_validate_agent_name_ok() {
        assert!(super::validate_agent_name("").is_ok());
<<<<<<< HEAD

        let name = "test_AgEnt-name1_56";
        assert_eq!(super::validate_agent_name(name), Ok(name.to_string()));
    }

    // [utest->swdd~agent-naming-convention~1]
    #[test]
    fn utest_validate_agent_name_fail() {
        assert!(super::validate_agent_name("a.b").is_err());
        assert!(super::validate_agent_name("a_b_%#").is_err());
        assert!(super::validate_agent_name("a b").is_err());
    }

=======

        let name = "test_AgEnt-name1_56";
        assert_eq!(super::validate_agent_name(name), Ok(name.to_string()));
    }

    // [utest->swdd~agent-naming-convention~1]
    #[test]
    fn utest_validate_agent_name_fail() {
        assert!(super::validate_agent_name("a.b").is_err());
        assert!(super::validate_agent_name("a_b_%#").is_err());
        assert!(super::validate_agent_name("a b").is_err());
    }

>>>>>>> 8db68125
    // [utest->swdd~agent-prepares-dedicated-run-folder~1]
    #[test]
    fn utest_arguments_get_run_directory_use_default_directory_create() {
        let _guard = crate::test_helper::MOCKALL_CONTEXT_SYNC.get_lock();

        let args = Arguments {
            agent_name: "test_agent_name".to_owned(),
            server_url: DEFAULT_SERVER_ADDRESS.to_string(),
            run_folder: DEFAULT_RUN_FOLDER.to_owned(),
            insecure: true,
            ca_pem: None,
            crt_pem: None,
            key_pem: None,
        };

<<<<<<< HEAD
        let exists_mock_context = mock_filesystem::exists_context();
=======
        let exists_mock_context = MockFileSystem::exists_context();
>>>>>>> 8db68125
        exists_mock_context
            .expect()
            .with(predicate::eq(Path::new(DEFAULT_RUN_FOLDER).to_path_buf()))
            .return_const(false);

<<<<<<< HEAD
        let mk_dir_context = mock_filesystem::make_dir_context();
        mk_dir_context
            .expect()
            .with(predicate::eq(Path::new(DEFAULT_RUN_FOLDER).to_path_buf()))
            .return_once(|_| Ok(()));

        let set_permissions_mock_context = mock_filesystem::set_permissions_context();
=======
        let directory_mock_context = MockFileSystem::new_context();
        directory_mock_context.expect().return_once(move || {
            let mut mock = MockFileSystem::default();
            mock.expect_make_dir()
                .with(predicate::eq(Path::new(DEFAULT_RUN_FOLDER).to_path_buf()))
                .return_once(|_| Ok(()));
            mock
        });

        let set_permissions_mock_context = MockFileSystem::set_permissions_context();
>>>>>>> 8db68125
        set_permissions_mock_context
            .expect()
            .with(
                predicate::eq(Path::new(DEFAULT_RUN_FOLDER).to_path_buf()),
                predicate::eq(0o777),
            )
            .return_once(|_, _| Ok(()));

        let _directory_mock_context =
            generate_test_directory_mock(DEFAULT_RUN_FOLDER, "test_agent_name_io");

        assert!(args.get_agent_run_directory().is_ok());
    }

    // [utest->swdd~agent-prepares-dedicated-run-folder~1]
    #[test]
    fn utest_arguments_get_run_directory_use_default_directory_exists() {
        let _guard = crate::test_helper::MOCKALL_CONTEXT_SYNC.get_lock();

        let args = Arguments {
            agent_name: "test_agent_name".to_owned(),
            server_url: DEFAULT_SERVER_ADDRESS.to_string(),
            run_folder: DEFAULT_RUN_FOLDER.to_owned(),
            insecure: true,
            ca_pem: None,
            crt_pem: None,
            key_pem: None,
        };

<<<<<<< HEAD
        let exists_mock_context = mock_filesystem::exists_context();
=======
        let exists_mock_context = MockFileSystem::exists_context();
>>>>>>> 8db68125
        exists_mock_context
            .expect()
            .with(predicate::eq(Path::new(DEFAULT_RUN_FOLDER).to_path_buf()))
            .return_const(true);

        let _directory_mock_context =
            generate_test_directory_mock(DEFAULT_RUN_FOLDER, "test_agent_name_io");

        assert!(args.get_agent_run_directory().is_ok());
    }

    // [utest->swdd~agent-prepares-dedicated-run-folder~1]
    #[test]
    fn utest_arguments_get_run_directory_given_directory_not_found() {
        let _guard = crate::test_helper::MOCKALL_CONTEXT_SYNC.get_lock();

        let args = Arguments {
            agent_name: "test_agent_name".to_owned(),
            server_url: DEFAULT_SERVER_ADDRESS.to_string(),
            run_folder: "/tmp/x".to_owned(),
            insecure: true,
            ca_pem: None,
            crt_pem: None,
            key_pem: None,
        };

<<<<<<< HEAD
        let exists_mock_context = mock_filesystem::exists_context();
=======
        let exists_mock_context = MockFileSystem::exists_context();
>>>>>>> 8db68125
        exists_mock_context
            .expect()
            .with(predicate::eq(Path::new("/tmp/x").to_path_buf()))
            .return_const(false);

        let _directory_mock_context = generate_test_directory_mock("/tmp/x", "test_agent_name_io");

        assert_eq!(
            args.get_agent_run_directory(),
            Err(FileSystemError::NotFoundDirectory(
                Path::new("/tmp/x").as_os_str().to_os_string()
            ))
        );
    }
}<|MERGE_RESOLUTION|>--- conflicted
+++ resolved
@@ -16,15 +16,9 @@
 
 use std::path::Path;
 
-<<<<<<< HEAD
 use crate::io_utils::FileSystemError;
 #[cfg_attr(test, mockall_double::double)]
-use crate::io_utils::{Directory, filesystem};
-=======
-use crate::control_interface::FileSystemError;
-#[cfg_attr(test, mockall_double::double)]
-use crate::control_interface::{Directory, FileSystem};
->>>>>>> 8db68125
+use crate::io_utils::{filesystem, Directory};
 use clap::Parser;
 use common::objects::STR_RE_AGENT;
 use common::DEFAULT_SERVER_ADDRESS;
@@ -89,19 +83,11 @@
         let agent_run_folder = base_path.join(format!("{}{}", self.agent_name, RUNFOLDER_SUFFIX));
 
         // If the default base dir is used, we need to take care of its creation
-<<<<<<< HEAD
         if !filesystem::exists(base_path) {
             if Some(DEFAULT_RUN_FOLDER) == base_path.to_str() {
                 filesystem::make_dir(base_path)?;
 
                 filesystem::set_permissions(base_path, 0o777)?;
-=======
-        if !FileSystem::exists(base_path) {
-            if Some(DEFAULT_RUN_FOLDER) == base_path.to_str() {
-                FileSystem::new().make_dir(base_path)?;
-
-                FileSystem::set_permissions(base_path, 0o777)?;
->>>>>>> 8db68125
             } else {
                 return Err(FileSystemError::NotFoundDirectory(base_path.into()));
             }
@@ -126,13 +112,8 @@
 #[cfg(test)]
 mod tests {
     use super::{Arguments, FileSystemError, Path, DEFAULT_RUN_FOLDER};
-<<<<<<< HEAD
     use crate::io_utils::generate_test_directory_mock;
     use crate::io_utils::mock_filesystem;
-=======
-    use crate::control_interface::generate_test_directory_mock;
-    use crate::control_interface::MockFileSystem;
->>>>>>> 8db68125
     use common::DEFAULT_SERVER_ADDRESS;
 
     use mockall::predicate;
@@ -141,7 +122,6 @@
     #[test]
     fn utest_validate_agent_name_ok() {
         assert!(super::validate_agent_name("").is_ok());
-<<<<<<< HEAD
 
         let name = "test_AgEnt-name1_56";
         assert_eq!(super::validate_agent_name(name), Ok(name.to_string()));
@@ -155,21 +135,6 @@
         assert!(super::validate_agent_name("a b").is_err());
     }
 
-=======
-
-        let name = "test_AgEnt-name1_56";
-        assert_eq!(super::validate_agent_name(name), Ok(name.to_string()));
-    }
-
-    // [utest->swdd~agent-naming-convention~1]
-    #[test]
-    fn utest_validate_agent_name_fail() {
-        assert!(super::validate_agent_name("a.b").is_err());
-        assert!(super::validate_agent_name("a_b_%#").is_err());
-        assert!(super::validate_agent_name("a b").is_err());
-    }
-
->>>>>>> 8db68125
     // [utest->swdd~agent-prepares-dedicated-run-folder~1]
     #[test]
     fn utest_arguments_get_run_directory_use_default_directory_create() {
@@ -185,17 +150,12 @@
             key_pem: None,
         };
 
-<<<<<<< HEAD
-        let exists_mock_context = mock_filesystem::exists_context();
-=======
-        let exists_mock_context = MockFileSystem::exists_context();
->>>>>>> 8db68125
+        let exists_mock_context = mock_filesystem::exists_context();
         exists_mock_context
             .expect()
             .with(predicate::eq(Path::new(DEFAULT_RUN_FOLDER).to_path_buf()))
             .return_const(false);
 
-<<<<<<< HEAD
         let mk_dir_context = mock_filesystem::make_dir_context();
         mk_dir_context
             .expect()
@@ -203,18 +163,6 @@
             .return_once(|_| Ok(()));
 
         let set_permissions_mock_context = mock_filesystem::set_permissions_context();
-=======
-        let directory_mock_context = MockFileSystem::new_context();
-        directory_mock_context.expect().return_once(move || {
-            let mut mock = MockFileSystem::default();
-            mock.expect_make_dir()
-                .with(predicate::eq(Path::new(DEFAULT_RUN_FOLDER).to_path_buf()))
-                .return_once(|_| Ok(()));
-            mock
-        });
-
-        let set_permissions_mock_context = MockFileSystem::set_permissions_context();
->>>>>>> 8db68125
         set_permissions_mock_context
             .expect()
             .with(
@@ -231,6 +179,100 @@
 
     // [utest->swdd~agent-prepares-dedicated-run-folder~1]
     #[test]
+    fn utest_arguments_get_run_directory_use_default_directory_create_fails() {
+        let _guard = crate::test_helper::MOCKALL_CONTEXT_SYNC.get_lock();
+
+        let args = Arguments {
+            agent_name: "test_agent_name".to_owned(),
+            server_url: DEFAULT_SERVER_ADDRESS.to_string(),
+            run_folder: DEFAULT_RUN_FOLDER.to_owned(),
+            insecure: true,
+            ca_pem: None,
+            crt_pem: None,
+            key_pem: None,
+        };
+
+        let exists_mock_context = mock_filesystem::exists_context();
+        exists_mock_context
+            .expect()
+            .with(predicate::eq(Path::new(DEFAULT_RUN_FOLDER).to_path_buf()))
+            .return_const(false);
+
+        let mk_dir_context = mock_filesystem::make_dir_context();
+        mk_dir_context
+            .expect()
+            .with(predicate::eq(Path::new(DEFAULT_RUN_FOLDER).to_path_buf()))
+            .return_once(|_| {
+                Err(FileSystemError::CreateDirectory(
+                    Path::new("/tmp/x").as_os_str().to_os_string(),
+                    std::io::ErrorKind::Other,
+                ))
+            });
+
+        let set_permissions_mock_context = mock_filesystem::set_permissions_context();
+        set_permissions_mock_context.expect().never();
+
+        assert_eq!(
+            args.get_agent_run_directory(),
+            Err(FileSystemError::CreateDirectory(
+                Path::new("/tmp/x").as_os_str().to_os_string(),
+                std::io::ErrorKind::Other
+            ))
+        );
+    }
+
+    // [utest->swdd~agent-prepares-dedicated-run-folder~1]
+    #[test]
+    fn utest_arguments_get_run_directory_use_default_directory_create_permissions_fail() {
+        let _guard = crate::test_helper::MOCKALL_CONTEXT_SYNC.get_lock();
+
+        let args = Arguments {
+            agent_name: "test_agent_name".to_owned(),
+            server_url: DEFAULT_SERVER_ADDRESS.to_string(),
+            run_folder: DEFAULT_RUN_FOLDER.to_owned(),
+            insecure: true,
+            ca_pem: None,
+            crt_pem: None,
+            key_pem: None,
+        };
+
+        let exists_mock_context = mock_filesystem::exists_context();
+        exists_mock_context
+            .expect()
+            .with(predicate::eq(Path::new(DEFAULT_RUN_FOLDER).to_path_buf()))
+            .return_const(false);
+
+        let mk_dir_context = mock_filesystem::make_dir_context();
+        mk_dir_context
+            .expect()
+            .with(predicate::eq(Path::new(DEFAULT_RUN_FOLDER).to_path_buf()))
+            .return_once(|_| Ok(()));
+
+        let set_permissions_mock_context = mock_filesystem::set_permissions_context();
+        set_permissions_mock_context
+            .expect()
+            .with(
+                predicate::eq(Path::new(DEFAULT_RUN_FOLDER).to_path_buf()),
+                predicate::eq(0o777),
+            )
+            .return_once(|_, _| {
+                Err(FileSystemError::Permissions(
+                    Path::new("/tmp/x").as_os_str().to_os_string(),
+                    std::io::ErrorKind::Other,
+                ))
+            });
+
+        assert_eq!(
+            args.get_agent_run_directory(),
+            Err(FileSystemError::Permissions(
+                Path::new("/tmp/x").as_os_str().to_os_string(),
+                std::io::ErrorKind::Other,
+            ))
+        );
+    }
+
+    // [utest->swdd~agent-prepares-dedicated-run-folder~1]
+    #[test]
     fn utest_arguments_get_run_directory_use_default_directory_exists() {
         let _guard = crate::test_helper::MOCKALL_CONTEXT_SYNC.get_lock();
 
@@ -244,11 +286,7 @@
             key_pem: None,
         };
 
-<<<<<<< HEAD
-        let exists_mock_context = mock_filesystem::exists_context();
-=======
-        let exists_mock_context = MockFileSystem::exists_context();
->>>>>>> 8db68125
+        let exists_mock_context = mock_filesystem::exists_context();
         exists_mock_context
             .expect()
             .with(predicate::eq(Path::new(DEFAULT_RUN_FOLDER).to_path_buf()))
@@ -275,11 +313,7 @@
             key_pem: None,
         };
 
-<<<<<<< HEAD
-        let exists_mock_context = mock_filesystem::exists_context();
-=======
-        let exists_mock_context = MockFileSystem::exists_context();
->>>>>>> 8db68125
+        let exists_mock_context = mock_filesystem::exists_context();
         exists_mock_context
             .expect()
             .with(predicate::eq(Path::new("/tmp/x").to_path_buf()))
