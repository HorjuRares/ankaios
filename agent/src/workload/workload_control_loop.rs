--- conflicted
+++ resolved
@@ -450,15 +450,8 @@
 mod tests {
     use std::time::Duration;
 
-<<<<<<< HEAD
-    use common::objects::{generate_test_workload_spec_with_param, ExecutionState};
-=======
-    use common::{
-        commands::UpdateWorkloadState,
-        objects::{generate_test_workload_spec_with_param, ExecutionState, WorkloadInstanceName},
-        to_server_interface::ToServer,
-    };
->>>>>>> aac7d24b
+    use common::objects::{generate_test_workload_spec_with_param, ExecutionState, WorkloadInstanceName};
+
     use tokio::{sync::mpsc, time::timeout};
 
     use crate::{
@@ -556,7 +549,6 @@
         .await
         .is_ok());
 
-<<<<<<< HEAD
         assert_execution_state_sequence(
             state_change_rx,
             vec![
@@ -565,14 +557,7 @@
                 ExecutionState::starting_triggered(),
                 ExecutionState::stopping_triggered(),
                 ExecutionState::removed(),
-=======
-        let expected_state = UpdateWorkloadState {
-            workload_states: vec![
-                common::objects::generate_test_workload_state_with_workload_spec(
-                    &old_workload_spec,
-                    ExecutionState::removed(),
-                ),
->>>>>>> aac7d24b
+
             ],
         )
         .await;
@@ -650,7 +635,6 @@
         .await
         .is_ok());
 
-<<<<<<< HEAD
         assert_execution_state_sequence(
             state_change_rx,
             vec![
@@ -659,14 +643,6 @@
                 ExecutionState::starting_triggered(),
                 ExecutionState::stopping_triggered(),
                 ExecutionState::removed(),
-=======
-        let expected_state = UpdateWorkloadState {
-            workload_states: vec![
-                common::objects::generate_test_workload_state_with_workload_spec(
-                    &old_workload_spec,
-                    ExecutionState::removed(),
-                ),
->>>>>>> aac7d24b
             ],
         )
         .await;
@@ -743,7 +719,6 @@
         .await
         .is_ok());
 
-<<<<<<< HEAD
         assert_execution_state_sequence(
             state_change_rx,
             vec![
@@ -751,21 +726,9 @@
                 ExecutionState::delete_failed("some delete error"),
                 ExecutionState::stopping_triggered(),
                 ExecutionState::removed(),
-=======
-        let expected_state = UpdateWorkloadState {
-            workload_states: vec![
-                common::objects::generate_test_workload_state_with_workload_spec(
-                    &old_workload_spec,
-                    ExecutionState::removed(),
-                ),
->>>>>>> aac7d24b
             ],
         )
         .await;
-
-        assert!(timeout(Duration::from_millis(200), to_server_rx.recv())
-            .await
-            .is_err());
 
         runtime_mock.assert_all_expectations().await;
     }
@@ -841,7 +804,6 @@
         .await
         .is_ok());
 
-<<<<<<< HEAD
         assert_execution_state_sequence(
             state_change_rx,
             vec![
@@ -854,26 +816,6 @@
             ],
         )
         .await;
-=======
-        let expected_state = ToServer::UpdateWorkloadState(UpdateWorkloadState {
-            workload_states: vec![
-                common::objects::generate_test_workload_state_with_workload_spec(
-                    &old_workload_spec,
-                    ExecutionState::removed(),
-                ),
-            ],
-        });
-
-        assert_eq!(
-            Ok(Some(expected_state.clone())),
-            timeout(Duration::from_millis(200), to_server_rx.recv()).await
-        );
-
-        assert_eq!(
-            Ok(Some(expected_state)),
-            timeout(Duration::from_millis(200), to_server_rx.recv()).await
-        );
->>>>>>> aac7d24b
 
         runtime_mock.assert_all_expectations().await;
     }
