--- conflicted
+++ resolved
@@ -1337,13 +1337,8 @@
             .get_lock_async()
             .await;
 
-<<<<<<< HEAD
         let mut updated_state = objects::CompleteState::default();
-        updated_state.current_state.workloads.insert(
-=======
-        let mut updated_state = commands::CompleteState::default();
         updated_state.desired_state.workloads.insert(
->>>>>>> 2db8ef4c
             "name3".to_owned(),
             StoredWorkloadSpec {
                 runtime: "new_runtime".to_owned(),
