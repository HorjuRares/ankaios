// Copyright (c) 2024 Elektrobit Automotive GmbH
//
// This program and the accompanying materials are made available under the
// terms of the Apache License, Version 2.0 which is available at
// https://www.apache.org/licenses/LICENSE-2.0.
//
// Unless required by applicable law or agreed to in writing, software
// distributed under the License is distributed on an "AS IS" BASIS, WITHOUT
// WARRANTIES OR CONDITIONS OF ANY KIND, either express or implied. See the
// License for the specific language governing permissions and limitations
// under the License.
//
// SPDX-License-Identifier: Apache-2.0

use common::state_manipulation::Object;
use std::io::{self, Read};

#[cfg(not(test))]
fn read_file_to_string(file: String) -> std::io::Result<String> {
    std::fs::read_to_string(file)
}
use crate::{cli_error::CliError, output_debug};
#[cfg(test)]
use tests::read_to_string_mock as read_file_to_string;

use super::CliCommands;

// [impl->swdd~cli-supports-yaml-to-set-desired-state~1]
async fn process_inputs<R: Read>(reader: R, state_object_file: &str) -> Result<Object, CliError> {
    match state_object_file {
        "-" => {
            let stdin = io::read_to_string(reader).map_err(|error| {
                CliError::ExecutionError(format!(
                    "Could not read the state object from stdin.\nError: '{}'",
                    error
                ))
            })?;
            let value: serde_yaml::Value = serde_yaml::from_str(&stdin).map_err(|error| {
                CliError::YamlSerialization(format!(
                    "Could not convert stdin input to yaml.\nError: '{}'",
                    error
                ))
            })?;
            Ok(Object::try_from(&value)?)
        }
        _ => {
            let state_object_data =
                read_file_to_string(state_object_file.to_string()).map_err(|error| {
                    CliError::ExecutionError(format!(
                        "Could not read the state object file '{}'.\nError: '{}'",
                        state_object_file, error
                    ))
                })?;
            let value: serde_yaml::Value =
                serde_yaml::from_str(&state_object_data).map_err(|error| {
                    CliError::YamlSerialization(format!(
                        "Could not convert state object file to yaml.\nError: '{}'",
                        error
                    ))
                })?;
            Ok(Object::try_from(&value)?)
        }
    }
}

impl CliCommands {
    // [impl->swdd~cli-provides-set-desired-state~1]
    pub async fn set_state(
        &mut self,
        object_field_mask: Vec<String>,
        state_object_file: String,
    ) -> Result<(), CliError> {
        output_debug!(
            "Got: object_field_mask={:?} state_object_file={:?}",
            object_field_mask,
            state_object_file
        );

        let complete_state = process_inputs(io::stdin(), &state_object_file)
            .await?
            .try_into()?;

        output_debug!(
            "Send UpdateState request with the CompleteState {:?}",
            complete_state
        );

        // [impl->swdd~cli-blocks-until-ankaios-server-responds-set-desired-state~2]
        self.update_state_and_wait_for_complete(complete_state, object_field_mask)
            .await
    }
}

//////////////////////////////////////////////////////////////////////////////
//                 ########  #######    #########  #########                //
//                    ##     ##        ##             ##                    //
//                    ##     #####     #########      ##                    //
//                    ##     ##                ##     ##                    //
//                    ##     #######   #########      ##                    //
//////////////////////////////////////////////////////////////////////////////
#[cfg(test)]
mod tests {
<<<<<<< HEAD
    use super::{
        create_state_with_default_workload_specs, io, overwrite_using_field_mask, process_inputs,
        CliCommands, StoredWorkloadSpec,
    };
    use crate::{
        cli_commands::server_connection::MockServerConnection,
        filtered_complete_state::FilteredCompleteState,
    };
=======
    use super::{io, process_inputs, CliCommands};
    use crate::cli_commands::server_connection::MockServerConnection;
>>>>>>> e6cf7826
    use api::ank_base::UpdateStateSuccess;
    use common::{
        objects::{CompleteState, RestartPolicy, State, StoredWorkloadSpec, Tag},
        state_manipulation::Object,
    };
    use mockall::predicate::eq;
    use serde_yaml::Value;
    use std::{collections::HashMap, io::Cursor};

    pub fn read_to_string_mock(_file: String) -> io::Result<String> {
        Ok(_file)
    }

    const RESPONSE_TIMEOUT_MS: u64 = 3000;

    const SAMPLE_CONFIG: &str = r#"desiredState:
        apiVersion: api_version
        workloads:
          nginx:
            agent: agent_A
            tags:
            - key: owner
              value: Ankaios team
            dependencies: {}
            restartPolicy: ALWAYS
            runtime: podman
            runtimeConfig: |
              image: docker.io/nginx:latest
              commandOptions: ["-p", "8081:80"]"#;

    // [utest->swdd~cli-supports-yaml-to-set-desired-state~1]
    #[tokio::test]
    async fn utest_process_inputs_stdin() {
        let input = SAMPLE_CONFIG;
        let reader = Cursor::new(input);
        let state_object_file = "-".to_string();

        let temp_obj = process_inputs(reader, &state_object_file).await.unwrap();

        let value: Value = serde_yaml::from_str(SAMPLE_CONFIG).unwrap();
        let expected_obj = Object::try_from(&value).unwrap();

        assert_eq!(temp_obj, expected_obj);
    }

    // [utest->swdd~cli-supports-yaml-to-set-desired-state~1]
    #[tokio::test]
    async fn utest_process_inputs_file() {
        let state_object_file = SAMPLE_CONFIG.to_owned();

        let temp_obj = process_inputs(io::empty(), &state_object_file)
            .await
            .unwrap();

        let value: Value = serde_yaml::from_str(SAMPLE_CONFIG).unwrap();
        let expected_obj = Object::try_from(&value).unwrap();

        assert_eq!(temp_obj, expected_obj);
    }

    // [utest->swdd~cli-supports-yaml-to-set-desired-state~1]
    #[tokio::test]
    async fn utest_process_inputs_invalid_yaml() {
        let input = "invalid yaml";
        let reader = Cursor::new(input);
        let state_object_file = "-".to_string();

        let temp_obj = process_inputs(reader, &state_object_file).await;

        assert!(temp_obj.is_ok());
    }

    // [utest->swdd~cli-provides-set-desired-state~1]
    #[tokio::test]
    async fn utest_set_state_ok() {
        let update_mask = vec!["desiredState.workloads.nginx.restartPolicy".to_string()];
        let state_object_file = SAMPLE_CONFIG.to_owned();

        let workload_spec = StoredWorkloadSpec {
            agent: "agent_A".into(),
            tags: vec![Tag {
                key: "owner".into(),
                value: "Ankaios team".into(),
            }],
            restart_policy: RestartPolicy::Always,
            runtime: "podman".into(),
            runtime_config: "image: docker.io/nginx:latest\ncommandOptions: [\"-p\", \"8081:80\"]"
                .into(),
            ..Default::default()
        };
        let updated_state = CompleteState {
            desired_state: State {
                workloads: HashMap::from([("nginx".to_string(), workload_spec)]),
                api_version: "api_version".into(),
            },
            ..Default::default()
        };
        let mut mock_server_connection = MockServerConnection::default();
        mock_server_connection
            .expect_get_complete_state()
            .once()
            .returning(|_| Ok(FilteredCompleteState::default()));
        mock_server_connection
            .expect_update_state()
            .with(eq(updated_state), eq(update_mask.clone()))
            .return_once(|_, _| Ok(UpdateStateSuccess::default()));

        let mut cmd = CliCommands {
            _response_timeout_ms: RESPONSE_TIMEOUT_MS,
            no_wait: true,
            server_connection: mock_server_connection,
        };

        let set_state_result = cmd.set_state(update_mask, state_object_file).await;
        assert!(set_state_result.is_ok());
    }
}<|MERGE_RESOLUTION|>--- conflicted
+++ resolved
@@ -100,19 +100,11 @@
 //////////////////////////////////////////////////////////////////////////////
 #[cfg(test)]
 mod tests {
-<<<<<<< HEAD
-    use super::{
-        create_state_with_default_workload_specs, io, overwrite_using_field_mask, process_inputs,
-        CliCommands, StoredWorkloadSpec,
-    };
+    use super::{io, process_inputs, CliCommands};
     use crate::{
         cli_commands::server_connection::MockServerConnection,
         filtered_complete_state::FilteredCompleteState,
     };
-=======
-    use super::{io, process_inputs, CliCommands};
-    use crate::cli_commands::server_connection::MockServerConnection;
->>>>>>> e6cf7826
     use api::ank_base::UpdateStateSuccess;
     use common::{
         objects::{CompleteState, RestartPolicy, State, StoredWorkloadSpec, Tag},
