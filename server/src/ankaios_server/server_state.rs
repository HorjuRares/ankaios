// Copyright (c) 2024 Elektrobit Automotive GmbH
//
// This program and the accompanying materials are made available under the
// terms of the Apache License, Version 2.0 which is available at
// https://www.apache.org/licenses/LICENSE-2.0.
//
// Unless required by applicable law or agreed to in writing, software
// distributed under the License is distributed on an "AS IS" BASIS, WITHOUT
// WARRANTIES OR CONDITIONS OF ANY KIND, either express or implied. See the
// License for the specific language governing permissions and limitations
// under the License.
//
// SPDX-License-Identifier: Apache-2.0

use api::ank_base;
use common::commands;

use super::cycle_check;
#[cfg_attr(test, mockall_double::double)]
use super::delete_graph::DeleteGraph;
use common::objects::{
    AgentAttributes, CpuUsage, FreeMemory, WorkloadInstanceName, WorkloadState, WorkloadStatesMap,
};
use common::std_extensions::IllegalStateResult;
use common::{
    commands::CompleteStateRequest,
    objects::{CompleteState, DeletedWorkload, State, WorkloadSpec},
    state_manipulation::{Object, Path},
};
use std::fmt::Display;

#[cfg(test)]
use mockall::automock;

fn update_state(
    desired_state: &CompleteState,
    updated_state: CompleteState,
    update_mask: Vec<String>,
) -> Result<CompleteState, UpdateStateError> {
    // [impl->swdd~update-desired-state-empty-update-mask~1]
    if update_mask.is_empty() {
        return Ok(updated_state);
    }

    // [impl->swdd~update-desired-state-with-update-mask~1]
    let mut new_state: Object = desired_state.try_into().map_err(|err| {
        UpdateStateError::ResultInvalid(format!("Failed to parse current state, '{}'", err))
    })?;
    let state_from_update: Object = updated_state.try_into().map_err(|err| {
        UpdateStateError::ResultInvalid(format!("Failed to parse new state, '{}'", err))
    })?;

    for field in update_mask {
        let field: Path = field.into();
        if let Some(field_from_update) = state_from_update.get(&field) {
            if new_state.set(&field, field_from_update.to_owned()).is_err() {
                return Err(UpdateStateError::FieldNotFound(field.into()));
            }
        } else if new_state.remove(&field).is_err() {
            return Err(UpdateStateError::FieldNotFound(field.into()));
        }
    }

    if let Ok(new_state) = new_state.try_into() {
        Ok(new_state)
    } else {
        Err(UpdateStateError::ResultInvalid(
            "Could not parse into CompleteState.".to_string(),
        ))
    }
}

fn extract_added_and_deleted_workloads(
    desired_state: &State,
    new_state: &State,
) -> Option<(Vec<WorkloadSpec>, Vec<DeletedWorkload>)> {
    let mut added_workloads: Vec<WorkloadSpec> = Vec::new();
    let mut deleted_workloads: Vec<DeletedWorkload> = Vec::new();

    // find updated or deleted workloads
    desired_state.workloads.iter().for_each(|(wl_name, wls)| {
        if let Some(new_wls) = new_state.workloads.get(wl_name) {
            // The new workload is identical with existing or updated. Lets check if it is an update.
            if wls != new_wls {
                // [impl->swdd~server-detects-changed-workload~1]
                added_workloads.push(WorkloadSpec::from((wl_name.to_owned(), new_wls.clone())));
                deleted_workloads.push(DeletedWorkload {
                    instance_name: WorkloadInstanceName::from((wl_name.to_owned(), wls)),
                    ..Default::default()
                });
            }
        } else {
            // [impl->swdd~server-detects-deleted-workload~1]
            deleted_workloads.push(DeletedWorkload {
                instance_name: WorkloadInstanceName::from((wl_name.to_owned(), wls)),
                ..Default::default()
            });
        }
    });

    // find new workloads
    // [impl->swdd~server-detects-new-workload~1]
    new_state
        .workloads
        .iter()
        .for_each(|(new_wl_name, new_wls)| {
            if !desired_state.workloads.contains_key(new_wl_name) {
                added_workloads.push(WorkloadSpec::from((
                    new_wl_name.to_owned(),
                    new_wls.clone(),
                )));
            }
        });

    if added_workloads.is_empty() && deleted_workloads.is_empty() {
        return None;
    }

    Some((added_workloads, deleted_workloads))
}

#[derive(Debug, Clone, PartialEq)]
pub enum UpdateStateError {
    FieldNotFound(String),
    ResultInvalid(String),
    CycleInDependencies(String),
}

impl Display for UpdateStateError {
    fn fmt(&self, f: &mut std::fmt::Formatter<'_>) -> std::fmt::Result {
        match self {
            UpdateStateError::FieldNotFound(field) => {
                write!(f, "Could not find field {}", field)
            }
            UpdateStateError::ResultInvalid(reason) => {
                write!(f, "Resulting State is invalid, reason: '{}'", reason)
            }
            UpdateStateError::CycleInDependencies(workload_part_of_cycle) => {
                write!(
                    f,
                    "workload dependency '{}' is part of a cycle.",
                    workload_part_of_cycle
                )
            }
        }
    }
}

#[derive(Default)]
pub struct ServerState {
    state: CompleteState,
    delete_graph: DeleteGraph,
}

pub type AddedDeletedWorkloads = Option<(Vec<WorkloadSpec>, Vec<DeletedWorkload>)>;

#[cfg_attr(test, automock)]
impl ServerState {
    const API_VERSION_FILTER_MASK: &'static str = "desiredState.apiVersion";
    const DESIRED_STATE_FIELD_MASK_PART: &'static str = "desiredState";

    // [impl->swdd~server-provides-interface-get-complete-state~2]
    // [impl->swdd~server-filters-get-complete-state-result~2]
    pub fn get_complete_state_by_field_mask(
        &self,
        request_complete_state: CompleteStateRequest,
        workload_states_map: &WorkloadStatesMap,
    ) -> Result<ank_base::CompleteState, String> {
        let current_complete_state: ank_base::CompleteState = CompleteState {
            desired_state: self.state.desired_state.clone(),
            workload_states: workload_states_map.clone(),
            agents: self.state.agents.clone(),
        }
        .into();

        if !request_complete_state.field_mask.is_empty() {
            let mut filters = request_complete_state.field_mask;
            if filters
                .iter()
                .any(|field| field.starts_with(Self::DESIRED_STATE_FIELD_MASK_PART))
            {
                filters.push(Self::API_VERSION_FILTER_MASK.to_owned());
            }

            let current_complete_state: Object =
                current_complete_state.try_into().unwrap_or_illegal_state();
            let mut return_state = Object::default();
            for field in &filters {
                if let Some(value) = current_complete_state.get(&field.into()) {
                    return_state.set(&field.into(), value.to_owned())?;
                } else {
                    log::debug!(
                        concat!(
                        "Result for CompleteState incomplete, as requested field does not exist:\n",
                        "   field: {}"),
                        field
                    );
                    continue;
                };
            }

            return_state.try_into().map_err(|err: serde_yaml::Error| {
                format!("The result for CompleteState is invalid: '{}'", err)
            })
        } else {
            Ok(current_complete_state)
        }
    }

    // [impl->swdd~agent-from-agent-field~1]
    pub fn get_workloads_for_agent(&self, agent_name: &str) -> Vec<WorkloadSpec> {
        self.state
            .desired_state
            .workloads
            .iter()
            .filter(|(_, workload)| workload.agent.eq(agent_name))
            .map(|(workload_name, workload)| {
                WorkloadSpec::from((workload_name.clone(), workload.clone()))
            })
            .collect()
    }

    pub fn update(
        &mut self,
        new_state: CompleteState,
        update_mask: Vec<String>,
    ) -> Result<AddedDeletedWorkloads, UpdateStateError> {
        // [impl->swdd~update-desired-state-with-update-mask~1]
        // [impl->swdd~update-desired-state-empty-update-mask~1]
        match update_state(&self.state, new_state, update_mask) {
            Ok(new_state) => {
                let cmd = extract_added_and_deleted_workloads(
                    &self.state.desired_state,
                    &new_state.desired_state,
                );

                if let Some((added_workloads, mut deleted_workloads)) = cmd {
                    let start_nodes: Vec<&str> = added_workloads
                        .iter()
                        .filter_map(|w| {
                            if !w.dependencies.is_empty() {
                                Some(w.instance_name.workload_name())
                            } else {
                                None
                            }
                        })
                        .collect();

                    // [impl->swdd~server-state-rejects-state-with-cyclic-dependencies~1]
                    if let Some(workload_part_of_cycle) =
                        cycle_check::dfs(&new_state.desired_state, Some(start_nodes))
                    {
                        return Err(UpdateStateError::CycleInDependencies(
                            workload_part_of_cycle,
                        ));
                    }

                    // [impl->swdd~server-state-stores-delete-condition~1]
                    self.delete_graph.insert(&added_workloads);

                    // [impl->swdd~server-state-adds-delete-conditions-to-deleted-workload~1]
                    self.delete_graph
                        .apply_delete_conditions_to(&mut deleted_workloads);

                    self.state = new_state;
                    Ok(Some((added_workloads, deleted_workloads)))
                } else {
                    self.state = new_state;
                    Ok(None)
                }
            }
            Err(error) => Err(error),
        }
    }

    // [impl->swdd~server-state-stores-agent-in-complete-state~1]
    pub fn add_agent(&mut self, agent_name: String) {
        self.state
            .agents
            .entry(agent_name)
            .or_insert(AgentAttributes {
                cpu_usage: Some(CpuUsage::default()),
                free_memory: Some(FreeMemory::default()),
            });
    }

    // [impl->swdd~server-state-removes-agent-from-complete-state~1]
    pub fn remove_agent(&mut self, agent_name: &str) {
        self.state.agents.remove(agent_name);
    }

<<<<<<< HEAD
    // [impl->swdd~server-state-provides-connected-agent-exists-check~1]
    pub fn contains_connected_agent(&self, agent_name: &str) -> bool {
        self.state.agents.contains_key(agent_name)
=======
    // [impl->swdd~server-updates-resource-availability~1]
    pub fn update_agent_resource_availability(
        &mut self,
        agent_load_status: commands::AgentLoadStatus,
    ) {
        self.state
            .agents
            .update_resource_availability(agent_load_status);
>>>>>>> e271cb7f
    }

    // [impl->swdd~server-cleans-up-state~1]
    pub fn cleanup_state(&mut self, new_workload_states: &[WorkloadState]) {
        // [impl->swdd~server-removes-obsolete-delete-graph-entires~1]
        self.delete_graph
            .remove_deleted_workloads_from_delete_graph(new_workload_states);
    }
}

//////////////////////////////////////////////////////////////////////////////
//                 ########  #######    #########  #########                //
//                    ##     ##        ##             ##                    //
//                    ##     #####     #########      ##                    //
//                    ##     ##                ##     ##                    //
//                    ##     #######   #########      ##                    //
//////////////////////////////////////////////////////////////////////////////
#[cfg(test)]
mod tests {
    use std::collections::HashMap;

    use api::ank_base::{self, Dependencies, Tags};
    use common::{
        commands::{AgentLoadStatus, CompleteStateRequest},
        objects::{
            generate_test_agent_map, generate_test_stored_workload_spec,
            generate_test_workload_spec_with_control_interface_access,
            generate_test_workload_spec_with_param, AgentMap, CompleteState, CpuUsage,
            DeletedWorkload, FreeMemory, State, WorkloadSpec, WorkloadStatesMap,
        },
        test_utils::{self, generate_test_complete_state},
    };

    use crate::ankaios_server::{delete_graph::MockDeleteGraph, server_state::UpdateStateError};

    use super::ServerState;
    const AGENT_A: &str = "agent_A";
    const AGENT_B: &str = "agent_B";
    const WORKLOAD_NAME_1: &str = "workload_1";
    const WORKLOAD_NAME_2: &str = "workload_2";
    const WORKLOAD_NAME_3: &str = "workload_3";
    const WORKLOAD_NAME_4: &str = "workload_4";
    const RUNTIME: &str = "runtime";

    // [utest->swdd~server-provides-interface-get-complete-state~2]
    // [utest->swdd~server-filters-get-complete-state-result~2]
    #[test]
    fn utest_server_state_get_complete_state_by_field_mask_empty_mask() {
        let w1 = generate_test_workload_spec_with_param(
            AGENT_A.to_string(),
            WORKLOAD_NAME_1.to_string(),
            RUNTIME.to_string(),
        );

        let w2 = generate_test_workload_spec_with_param(
            AGENT_A.to_string(),
            WORKLOAD_NAME_2.to_string(),
            RUNTIME.to_string(),
        );

        let w3 = generate_test_workload_spec_with_param(
            AGENT_B.to_string(),
            WORKLOAD_NAME_3.to_string(),
            RUNTIME.to_string(),
        );

        let server_state = ServerState {
            state: generate_test_complete_state(vec![w1.clone(), w2.clone(), w3.clone()]),
            ..Default::default()
        };

        let request_complete_state = CompleteStateRequest { field_mask: vec![] };

        let mut workload_state_db = WorkloadStatesMap::default();
        workload_state_db.process_new_states(server_state.state.workload_states.clone().into());

        let received_complete_state = server_state
            .get_complete_state_by_field_mask(request_complete_state, &workload_state_db)
            .unwrap();

        let expected_complete_state = ank_base::CompleteState::from(server_state.state);
        assert_eq!(received_complete_state, expected_complete_state);
    }

    // [utest->swdd~server-provides-interface-get-complete-state~2]
    // [utest->swdd~server-filters-get-complete-state-result~2]
    #[test]
    fn utest_server_state_get_complete_state_by_field_mask_continue_on_invalid_mask() {
        let w1 = generate_test_workload_spec_with_param(
            AGENT_A.to_string(),
            WORKLOAD_NAME_1.to_string(),
            RUNTIME.to_string(),
        );

        let server_state = ServerState {
            state: generate_test_complete_state(vec![w1.clone()]),
            ..Default::default()
        };

        let request_complete_state = CompleteStateRequest {
            field_mask: vec![
                "workloads.invalidMask".to_string(), // invalid not existing workload
                format!("desiredState.workloads.{}", WORKLOAD_NAME_1),
            ],
        };

        let mut workload_state_map = WorkloadStatesMap::default();
        workload_state_map.process_new_states(server_state.state.workload_states.clone().into());

        let received_complete_state = server_state
            .get_complete_state_by_field_mask(request_complete_state, &workload_state_map)
            .unwrap();

        let mut expected_complete_state = ank_base::CompleteState {
            desired_state: Some(server_state.state.desired_state.clone().into()),
            workload_states: None,
            agents: None,
        };
        if let Some(expected_desired_state) = &mut expected_complete_state.desired_state {
            expected_desired_state.configs = None;
        }

        assert_eq!(received_complete_state, expected_complete_state);
    }

    // [utest->swdd~server-provides-interface-get-complete-state~2]
    // [utest->swdd~server-filters-get-complete-state-result~2]
    #[test]
    fn utest_server_state_get_complete_state_by_field_mask() {
        let w1 = generate_test_workload_spec_with_control_interface_access(
            AGENT_A.to_string(),
            WORKLOAD_NAME_1.to_string(),
            RUNTIME.to_string(),
        );

        let w2 = generate_test_workload_spec_with_param(
            AGENT_A.to_string(),
            WORKLOAD_NAME_2.to_string(),
            RUNTIME.to_string(),
        );

        let w3 = generate_test_workload_spec_with_param(
            AGENT_B.to_string(),
            WORKLOAD_NAME_3.to_string(),
            RUNTIME.to_string(),
        );

        let server_state = ServerState {
            state: generate_test_complete_state(vec![w1.clone(), w2.clone(), w3.clone()]),
            ..Default::default()
        };

        let request_complete_state = CompleteStateRequest {
            field_mask: vec![
                format!("desiredState.workloads.{}", WORKLOAD_NAME_1),
                format!("desiredState.workloads.{}.agent", WORKLOAD_NAME_3),
            ],
        };

        let mut workload_state_map = WorkloadStatesMap::default();
        workload_state_map.process_new_states(server_state.state.workload_states.clone().into());

        let complete_state = server_state
            .get_complete_state_by_field_mask(request_complete_state, &workload_state_map)
            .unwrap();

        let expected_workloads = [
            (
                w3.instance_name.workload_name(),
                ank_base::Workload {
                    agent: Some(w3.instance_name.agent_name().to_string()),
                    restart_policy: None,
                    dependencies: None,
                    tags: None,
                    runtime: None,
                    runtime_config: None,
                    control_interface_access: None,
                    configs: None,
                },
            ),
            (
                w1.instance_name.workload_name(),
                ank_base::Workload {
                    agent: Some(w1.instance_name.agent_name().to_string()),
                    restart_policy: Some(w1.restart_policy as i32),
                    dependencies: Some(Dependencies {
                        dependencies: w1
                            .dependencies
                            .into_iter()
                            .map(|(k, v)| (k, v as i32))
                            .collect(),
                    }),
                    tags: Some(Tags {
                        tags: w1.tags.into_iter().map(ank_base::Tag::from).collect(),
                    }),
                    runtime: Some(w1.runtime.clone()),
                    runtime_config: Some(w1.runtime_config.clone()),
                    control_interface_access: w1.control_interface_access.into(),
                    configs: Some(Default::default()),
                },
            ),
        ];
        let mut expected_complete_state =
            test_utils::generate_test_proto_complete_state(&expected_workloads);
        if let Some(expected_desired_state) = &mut expected_complete_state.desired_state {
            expected_desired_state.configs = None;
        }

        assert_eq!(expected_complete_state, complete_state);
    }

    // [utest->swdd~agent-from-agent-field~1]
    #[test]
    fn utest_server_state_get_workloads_per_agent() {
        let w1 = generate_test_workload_spec_with_param(
            AGENT_A.to_string(),
            WORKLOAD_NAME_1.to_string(),
            RUNTIME.to_string(),
        );

        let w2 = generate_test_workload_spec_with_param(
            AGENT_A.to_string(),
            WORKLOAD_NAME_2.to_string(),
            RUNTIME.to_string(),
        );

        let w3 = generate_test_workload_spec_with_param(
            AGENT_B.to_string(),
            WORKLOAD_NAME_3.to_string(),
            RUNTIME.to_string(),
        );

        let server_state = ServerState {
            state: generate_test_complete_state(vec![w1.clone(), w2.clone(), w3.clone()]),
            ..Default::default()
        };

        let mut workloads = server_state.get_workloads_for_agent(AGENT_A);
        workloads.sort_by(|left, right| {
            left.instance_name
                .workload_name()
                .cmp(right.instance_name.workload_name())
        });
        assert_eq!(workloads, vec![w1, w2]);

        let workloads = server_state.get_workloads_for_agent(AGENT_B);
        assert_eq!(workloads, vec![w3]);

        let workloads = server_state.get_workloads_for_agent("unknown_agent");
        assert_eq!(workloads.len(), 0);
    }

    // [utest->swdd~server-state-rejects-state-with-cyclic-dependencies~1]
    #[test]
    fn utest_server_state_update_state_reject_state_with_cyclic_dependencies() {
        let _ = env_logger::builder().is_test(true).try_init();

        let workload = generate_test_stored_workload_spec(AGENT_A.to_string(), RUNTIME.to_string());

        // workload has a self cycle to workload A
        let new_workload_1 =
            generate_test_stored_workload_spec(AGENT_A.to_string(), RUNTIME.to_string());

        let mut new_workload_2 =
            generate_test_stored_workload_spec(AGENT_A.to_string(), RUNTIME.to_string());
        new_workload_2.dependencies.clear();

        let old_state = CompleteState {
            desired_state: State {
                workloads: HashMap::from([(WORKLOAD_NAME_1.to_string(), workload)]),
                ..Default::default()
            },
            ..Default::default()
        };

        let rejected_new_state = CompleteState {
            desired_state: State {
                workloads: HashMap::from([
                    ("workload A".to_string(), new_workload_1),
                    (WORKLOAD_NAME_1.to_string(), new_workload_2),
                ]),
                ..Default::default()
            },
            ..Default::default()
        };

        let mut delete_graph_mock = MockDeleteGraph::new();
        delete_graph_mock.expect_insert().never();
        delete_graph_mock
            .expect_apply_delete_conditions_to()
            .never();

        let mut server_state = ServerState {
            state: old_state.clone(),
            delete_graph: delete_graph_mock,
        };

        let result = server_state.update(rejected_new_state.clone(), vec![]);
        assert_eq!(
            result,
            Err(UpdateStateError::CycleInDependencies(
                "workload A".to_string()
            ))
        );

        // server state shall be the old state, new state shall be rejected
        assert_eq!(old_state, server_state.state);
    }

    // [utest->swdd~update-desired-state-empty-update-mask~1]
    #[test]
    fn utest_server_state_update_state_replace_all_if_update_mask_empty() {
        let _ = env_logger::builder().is_test(true).try_init();
        let old_state = generate_test_old_state();
        let update_state = generate_test_update_state();
        let update_mask = vec![];

        let mut delete_graph_mock = MockDeleteGraph::new();

        delete_graph_mock.expect_insert().once().return_const(());

        delete_graph_mock
            .expect_apply_delete_conditions_to()
            .once()
            .return_const(());

        let mut server_state = ServerState {
            state: old_state.clone(),
            delete_graph: delete_graph_mock,
        };

        server_state
            .update(update_state.clone(), update_mask)
            .unwrap();

        assert_eq!(update_state, server_state.state);
    }

    // [utest->swdd~update-desired-state-with-update-mask~1]
    #[test]
    fn utest_server_state_update_state_replace_workload() {
        let _ = env_logger::builder().is_test(true).try_init();
        let old_state = generate_test_old_state();
        let update_state = generate_test_update_state();
        let update_mask = vec![format!("desiredState.workloads.{}", WORKLOAD_NAME_1)];

        let new_workload = update_state
            .desired_state
            .workloads
            .get(WORKLOAD_NAME_1)
            .unwrap()
            .clone();

        let mut expected = old_state.clone();
        expected
            .desired_state
            .workloads
            .insert(WORKLOAD_NAME_1.to_owned(), new_workload.clone());

        let mut delete_graph_mock = MockDeleteGraph::new();
        delete_graph_mock.expect_insert().once().return_const(());

        delete_graph_mock
            .expect_apply_delete_conditions_to()
            .once()
            .return_const(());

        let mut server_state = ServerState {
            state: old_state.clone(),
            delete_graph: delete_graph_mock,
        };
        server_state.update(update_state, update_mask).unwrap();

        assert_eq!(expected, server_state.state);
    }

    // [utest->swdd~update-desired-state-with-update-mask~1]
    #[test]
    fn utest_server_state_update_state_add_workload() {
        let old_state = generate_test_old_state();
        let update_state = generate_test_update_state();
        let update_mask = vec![format!("desiredState.workloads.{}", WORKLOAD_NAME_4)];

        let new_workload = update_state
            .desired_state
            .workloads
            .get(WORKLOAD_NAME_4)
            .unwrap()
            .clone();

        let mut expected = old_state.clone();
        expected
            .desired_state
            .workloads
            .insert(WORKLOAD_NAME_4.into(), new_workload.clone());

        let mut delete_graph_mock = MockDeleteGraph::new();
        delete_graph_mock.expect_insert().once().return_const(());

        delete_graph_mock
            .expect_apply_delete_conditions_to()
            .once()
            .return_const(());

        let mut server_state = ServerState {
            state: old_state.clone(),
            delete_graph: delete_graph_mock,
        };
        server_state.update(update_state, update_mask).unwrap();

        assert_eq!(expected, server_state.state);
    }

    // [utest->swdd~update-desired-state-with-update-mask~1]
    #[test]
    fn utest_server_state_update_state_remove_workload() {
        let old_state = generate_test_old_state();
        let update_state = generate_test_update_state();
        let update_mask = vec![format!("desiredState.workloads.{}", WORKLOAD_NAME_2)];

        let mut expected = old_state.clone();
        expected
            .desired_state
            .workloads
            .remove(WORKLOAD_NAME_2)
            .unwrap();

        let mut delete_graph_mock = MockDeleteGraph::new();
        delete_graph_mock.expect_insert().once().return_const(());

        delete_graph_mock
            .expect_apply_delete_conditions_to()
            .once()
            .return_const(());

        let mut server_state = ServerState {
            state: old_state.clone(),
            delete_graph: delete_graph_mock,
        };
        server_state.update(update_state, update_mask).unwrap();

        assert_eq!(expected, server_state.state);
    }

    // [utest->swdd~update-desired-state-with-update-mask~1]
    #[test]
    fn utest_server_state_update_state_remove_non_existing_workload() {
        let old_state = generate_test_old_state();
        let update_state = generate_test_update_state();
        let update_mask = vec!["desiredState.workloads.workload_5".into()];

        let expected = &old_state;

        let mut delete_graph_mock = MockDeleteGraph::new();
        delete_graph_mock.expect_insert().never();
        delete_graph_mock
            .expect_apply_delete_conditions_to()
            .never();

        let mut server_state = ServerState {
            state: old_state.clone(),
            delete_graph: delete_graph_mock,
        };
        server_state.update(update_state, update_mask).unwrap();

        assert_eq!(*expected, server_state.state);
    }

    // [utest->swdd~update-desired-state-with-update-mask~1]
    #[test]
    fn utest_server_state_update_state_remove_fails_from_non_map() {
        let old_state = generate_test_old_state();
        let update_state = generate_test_update_state();
        let update_mask = vec!["desiredState.workloads.workload_2.tags.x".into()];

        let mut delete_graph_mock = MockDeleteGraph::new();
        delete_graph_mock.expect_insert().never();
        delete_graph_mock
            .expect_apply_delete_conditions_to()
            .never();

        let mut server_state = ServerState {
            state: old_state.clone(),
            delete_graph: delete_graph_mock,
        };
        let result = server_state.update(update_state, update_mask);

        assert!(result.is_err());
        assert_eq!(server_state.state, old_state);
    }

    // [utest->swdd~update-desired-state-with-update-mask~1]
    #[test]
    fn utest_server_state_update_state_fails_with_update_mask_empty_string() {
        let _ = env_logger::builder().is_test(true).try_init();
        let old_state = generate_test_old_state();
        let update_state = generate_test_update_state();
        let update_mask = vec!["".into()];

        let mut delete_graph_mock = MockDeleteGraph::new();
        delete_graph_mock.expect_insert().never();
        delete_graph_mock
            .expect_apply_delete_conditions_to()
            .never();

        let mut server_state = ServerState {
            state: old_state.clone(),
            delete_graph: delete_graph_mock,
        };
        let result = server_state.update(update_state, update_mask);
        assert!(result.is_err());
        assert_eq!(server_state.state, old_state);
    }

    // [utest->swdd~update-desired-state-empty-update-mask~1]
    #[test]
    fn utest_server_state_update_state_no_update() {
        let _ = env_logger::builder().is_test(true).try_init();

        let mut delete_graph_mock = MockDeleteGraph::new();
        delete_graph_mock.expect_insert().never();
        delete_graph_mock
            .expect_apply_delete_conditions_to()
            .never();

        let mut server_state = ServerState {
            state: CompleteState::default(),
            delete_graph: delete_graph_mock,
        };

        let added_deleted_workloads = server_state
            .update(CompleteState::default(), vec![])
            .unwrap();
        assert!(added_deleted_workloads.is_none());
        assert_eq!(server_state.state, CompleteState::default());
    }

    // [utest->swdd~update-desired-state-empty-update-mask~1]
    // [utest->swdd~server-detects-new-workload~1]
    #[test]
    fn utest_server_state_update_state_new_workloads() {
        let _ = env_logger::builder().is_test(true).try_init();

        let new_state = generate_test_update_state();
        let update_mask = vec![];

        let mut delete_graph_mock = MockDeleteGraph::new();
        delete_graph_mock.expect_insert().once().return_const(());

        delete_graph_mock
            .expect_apply_delete_conditions_to()
            .once()
            .return_const(());

        let mut server_state = ServerState {
            state: CompleteState::default(),
            delete_graph: delete_graph_mock,
        };

        let added_deleted_workloads = server_state.update(new_state.clone(), update_mask).unwrap();
        assert!(added_deleted_workloads.is_some());

        let (mut added_workloads, deleted_workloads) = added_deleted_workloads.unwrap();
        added_workloads.sort_by(|left, right| {
            left.instance_name
                .workload_name()
                .cmp(right.instance_name.workload_name())
        });

        let mut expected_added_workloads: Vec<WorkloadSpec> = new_state
            .clone()
            .desired_state
            .workloads
            .iter()
            .map(|(name, spec)| (name.to_owned(), spec.to_owned()).into())
            .collect();
        expected_added_workloads.sort_by(|left, right| {
            left.instance_name
                .workload_name()
                .cmp(right.instance_name.workload_name())
        });

        assert_eq!(added_workloads, expected_added_workloads);

        let expected_deleted_workloads: Vec<DeletedWorkload> = Vec::new();
        assert_eq!(deleted_workloads, expected_deleted_workloads);
        assert_eq!(server_state.state, new_state);
    }

    // [utest->swdd~update-desired-state-empty-update-mask~1]
    // [utest->swdd~server-detects-deleted-workload~1]
    #[test]
    fn utest_server_state_update_state_deleted_workloads() {
        let _ = env_logger::builder().is_test(true).try_init();

        let current_complete_state = generate_test_old_state();
        let update_state = CompleteState::default();
        let update_mask = vec![];

        let mut delete_graph_mock = MockDeleteGraph::new();
        delete_graph_mock.expect_insert().once().return_const(());

        delete_graph_mock
            .expect_apply_delete_conditions_to()
            .once()
            .return_const(());

        let mut server_state = ServerState {
            state: current_complete_state.clone(),
            delete_graph: delete_graph_mock,
        };

        let added_deleted_workloads = server_state.update(update_state, update_mask).unwrap();
        assert!(added_deleted_workloads.is_some());

        let (added_workloads, mut deleted_workloads) = added_deleted_workloads.unwrap();
        let expected_added_workloads: Vec<WorkloadSpec> = Vec::new();
        assert_eq!(added_workloads, expected_added_workloads);

        deleted_workloads.sort_by(|left, right| {
            left.instance_name
                .workload_name()
                .cmp(right.instance_name.workload_name())
        });
        let mut expected_deleted_workloads: Vec<DeletedWorkload> = current_complete_state
            .desired_state
            .workloads
            .iter()
            .map(|(name, workload_spec)| DeletedWorkload {
                instance_name: (name.to_owned(), workload_spec).into(),
                dependencies: HashMap::new(),
            })
            .collect();
        expected_deleted_workloads.sort_by(|left, right| {
            left.instance_name
                .workload_name()
                .cmp(right.instance_name.workload_name())
        });
        assert_eq!(deleted_workloads, expected_deleted_workloads);

        assert_eq!(server_state.state, CompleteState::default());
    }

    // [utest->swdd~update-desired-state-empty-update-mask~1]
    // [utest->swdd~server-detects-changed-workload~1]
    #[test]
    fn utest_server_state_update_state_updated_workload() {
        let _ = env_logger::builder().is_test(true).try_init();

        let current_complete_state = generate_test_old_state();
        let mut new_complete_state = current_complete_state.clone();
        let update_mask = vec![];

        let workload_to_update = current_complete_state
            .desired_state
            .workloads
            .get(WORKLOAD_NAME_1)
            .unwrap();

        let updated_workload = generate_test_workload_spec_with_param(
            AGENT_B.into(),
            WORKLOAD_NAME_1.to_string(),
            "runtime_2".into(),
        );
        new_complete_state
            .desired_state
            .workloads
            .insert(WORKLOAD_NAME_1.to_string(), updated_workload.clone().into());

        let mut delete_graph_mock = MockDeleteGraph::new();
        delete_graph_mock.expect_insert().once().return_const(());
        delete_graph_mock
            .expect_apply_delete_conditions_to()
            .once()
            .return_const(());

        let mut server_state = ServerState {
            state: current_complete_state.clone(),
            delete_graph: delete_graph_mock,
        };

        let added_deleted_workloads = server_state
            .update(new_complete_state.clone(), update_mask)
            .unwrap();
        assert!(added_deleted_workloads.is_some());

        let (added_workloads, deleted_workloads) = added_deleted_workloads.unwrap();

        assert_eq!(added_workloads, vec![updated_workload]);

        assert_eq!(
            deleted_workloads,
            vec![DeletedWorkload {
                instance_name: (WORKLOAD_NAME_1.to_string(), workload_to_update).into(),
                dependencies: HashMap::new(),
            }]
        );

        assert_eq!(server_state.state, new_complete_state);
    }

    // [utest->swdd~server-state-stores-delete-condition~1]
    // [utest->swdd~server-state-adds-delete-conditions-to-deleted-workload~1]
    #[test]
    fn utest_server_state_update_state_store_and_add_delete_conditions() {
        let workload = generate_test_workload_spec_with_param(
            AGENT_A.to_string(),
            WORKLOAD_NAME_1.to_string(),
            RUNTIME.to_string(),
        );

        let current_complete_state = CompleteState {
            desired_state: State {
                workloads: HashMap::from([(
                    workload.instance_name.workload_name().to_owned(),
                    workload.clone().into(),
                )]),
                ..Default::default()
            },
            ..Default::default()
        };

        let new_workload = generate_test_workload_spec_with_param(
            AGENT_B.to_string(),
            workload.instance_name.workload_name().to_owned(),
            RUNTIME.to_string(),
        );

        let new_complete_state = CompleteState {
            desired_state: State {
                workloads: HashMap::from([(
                    new_workload.instance_name.workload_name().to_owned(),
                    new_workload.clone().into(),
                )]),
                ..Default::default()
            },
            ..Default::default()
        };

        let update_mask = vec![];

        let mut delete_graph_mock = MockDeleteGraph::new();
        delete_graph_mock
            .expect_insert()
            .with(mockall::predicate::eq(vec![new_workload]))
            .once()
            .return_const(());
        delete_graph_mock
            .expect_apply_delete_conditions_to()
            .with(mockall::predicate::eq(vec![DeletedWorkload {
                instance_name: workload.instance_name,
                dependencies: HashMap::new(),
            }]))
            .once()
            .return_const(());

        let mut server_state = ServerState {
            state: current_complete_state,
            delete_graph: delete_graph_mock,
        };

        let added_deleted_workloads = server_state
            .update(new_complete_state.clone(), update_mask)
            .unwrap();
        assert!(added_deleted_workloads.is_some());
    }

    // [utest->swdd~server-updates-resource-availability~1]
    #[test]
    fn utest_server_state_update_agent_resource_availability() {
        let w1 = generate_test_workload_spec_with_param(
            AGENT_A.to_string(),
            WORKLOAD_NAME_1.to_string(),
            RUNTIME.to_string(),
        );

        let mut server_state = ServerState {
            state: generate_test_complete_state(vec![w1.clone()]),
            ..Default::default()
        };
        let cpu_usage = CpuUsage { cpu_usage: 42 };
        let free_memory = FreeMemory { free_memory: 42 };
        server_state.update_agent_resource_availability(AgentLoadStatus {
            agent_name: AGENT_A.to_string(),
            cpu_usage: cpu_usage.clone(),
            free_memory: free_memory.clone(),
        });

        let stored_state = server_state
            .state
            .agents
            .entry(AGENT_A.to_string())
            .or_default()
            .to_owned();

        assert_eq!(stored_state.cpu_usage, Some(cpu_usage));
        assert_eq!(stored_state.free_memory, Some(free_memory));
    }

    // [utest->swdd~server-removes-obsolete-delete-graph-entires~1]
    #[test]
    fn utest_remove_deleted_workloads_from_delete_graph() {
        let mut mock_delete_graph = MockDeleteGraph::default();
        mock_delete_graph
            .expect_remove_deleted_workloads_from_delete_graph()
            .once()
            .return_const(());

        let mut server_state = ServerState {
            delete_graph: mock_delete_graph,
            ..Default::default()
        };

        let workload_states = vec![];

        server_state.cleanup_state(&workload_states);
    }

    // [utest->swdd~server-state-stores-agent-in-complete-state~1]
    #[test]
    fn utest_add_agent() {
        let mut server_state = ServerState::default();
        server_state.add_agent(AGENT_A.to_string());
        server_state.update_agent_resource_availability(AgentLoadStatus {
            agent_name: AGENT_A.to_string(),
            cpu_usage: CpuUsage { cpu_usage: 42 },
            free_memory: FreeMemory { free_memory: 42 },
        });

        let expected_agent_map = generate_test_agent_map(AGENT_A);

        assert_eq!(server_state.state.agents, expected_agent_map);
    }

    // [utest->swdd~server-state-removes-agent-from-complete-state~1]
    #[test]
    fn utest_remove_agent() {
        let mut server_state = ServerState {
            state: CompleteState {
                agents: generate_test_agent_map(AGENT_A),
                ..Default::default()
            },
            ..Default::default()
        };

        server_state.remove_agent(AGENT_A);

        let expected_agent_map = AgentMap::default();
        assert_eq!(server_state.state.agents, expected_agent_map);
    }

    // [utest->swdd~server-state-provides-connected-agent-exists-check~1]
    #[test]
    fn utest_contains_connected_agent() {
        let server_state = ServerState {
            state: CompleteState {
                agents: generate_test_agent_map(AGENT_A),
                ..Default::default()
            },
            ..Default::default()
        };

        assert!(server_state.contains_connected_agent(AGENT_A));
        assert!(!server_state.contains_connected_agent(AGENT_B));
    }

    fn generate_test_old_state() -> CompleteState {
        generate_test_complete_state(vec![
            generate_test_workload_spec_with_param(
                "agent_A".into(),
                "workload_1".into(),
                "runtime_1".into(),
            ),
            generate_test_workload_spec_with_param(
                "agent_A".into(),
                "workload_2".into(),
                "runtime_2".into(),
            ),
            generate_test_workload_spec_with_param(
                "agent_B".into(),
                "workload_3".into(),
                "runtime_1".into(),
            ),
        ])
    }

    fn generate_test_update_state() -> CompleteState {
        generate_test_complete_state(vec![
            generate_test_workload_spec_with_param(
                "agent_B".into(),
                "workload_1".into(),
                "runtime_2".into(),
            ),
            generate_test_workload_spec_with_param(
                "agent_B".into(),
                "workload_3".into(),
                "runtime_2".into(),
            ),
            generate_test_workload_spec_with_param(
                "agent_A".into(),
                "workload_4".into(),
                "runtime_1".into(),
            ),
        ])
    }
}<|MERGE_RESOLUTION|>--- conflicted
+++ resolved
@@ -289,11 +289,11 @@
         self.state.agents.remove(agent_name);
     }
 
-<<<<<<< HEAD
     // [impl->swdd~server-state-provides-connected-agent-exists-check~1]
     pub fn contains_connected_agent(&self, agent_name: &str) -> bool {
         self.state.agents.contains_key(agent_name)
-=======
+    }
+
     // [impl->swdd~server-updates-resource-availability~1]
     pub fn update_agent_resource_availability(
         &mut self,
@@ -302,7 +302,6 @@
         self.state
             .agents
             .update_resource_availability(agent_load_status);
->>>>>>> e271cb7f
     }
 
     // [impl->swdd~server-cleans-up-state~1]
