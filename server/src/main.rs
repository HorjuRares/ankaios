// Copyright (c) 2023 Elektrobit Automotive GmbH
//
// This program and the accompanying materials are made available under the
// terms of the Apache License, Version 2.0 which is available at
// https://www.apache.org/licenses/LICENSE-2.0.
//
// Unless required by applicable law or agreed to in writing, software
// distributed under the License is distributed on an "AS IS" BASIS, WITHOUT
// WARRANTIES OR CONDITIONS OF ANY KIND, either express or implied. See the
// License for the specific language governing permissions and limitations
// under the License.
//
// SPDX-License-Identifier: Apache-2.0

mod ankaios_server;
mod cli;
<<<<<<< HEAD
mod state_manipulation;
// mod state_parser;
=======
mod state_parser;
>>>>>>> d3b2f6a1
mod workload_state_db;

use common::objects::CompleteState;
use std::fs;

use common::communications_server::CommunicationsServer;
use common::objects::State;
use common::std_extensions::GracefulExitResult;

use ankaios_server::{create_from_server_channel, create_to_server_channel, AnkaiosServer};

use grpc::server::GRPCCommunicationsServer;

#[tokio::main]
async fn main() {
    env_logger::init_from_env(env_logger::Env::new().default_filter_or("info"));

    let args = cli::parse();

    log::debug!(
        "Starting the Ankaios server with \n\tserver address: '{}', \n\tstartup config path: '{}'",
        args.addr,
        args.path
            .clone()
            .unwrap_or("[no config file provided]".to_string()),
    );

    let startup_state = match args.path {
        Some(config_path) => {
            let data =
                fs::read_to_string(config_path).unwrap_or_exit("Could not read the startup config");
            // [impl->swdd~server-state-in-memory~1]
            // [impl->swdd~server-loads-startup-state-file~2]
            let state: State = serde_yaml::from_str(&data)
                // state_parser::parse(data)
                .unwrap_or_exit("Parsing start config failed with error");
            log::trace!(
                "The state is initialized with the following workloads: {:?}",
                state.workloads
            );
            Some(CompleteState {
                desired_state: state,
                ..Default::default()
            })
        }
        // [impl->swdd~server-starts-without-startup-config~1]
        _ => None,
    };

    let (to_server, server_receiver) = create_to_server_channel(common::CHANNEL_CAPACITY);
    let (to_agents, agents_receiver) = create_from_server_channel(common::CHANNEL_CAPACITY);

    let mut communications_server = GRPCCommunicationsServer::new(to_server.clone());
    let mut server = AnkaiosServer::new(server_receiver, to_agents.clone());

    tokio::select! {
        // [impl->swdd~server-default-communication-grpc~1]
        communication_result = communications_server.start(agents_receiver, args.addr) => {
            communication_result.unwrap_or_exit("server error")
        }
        server_result = server.start(startup_state) => {
            server_result.unwrap_or_exit("server error")
        }
    }
}<|MERGE_RESOLUTION|>--- conflicted
+++ resolved
@@ -14,12 +14,6 @@
 
 mod ankaios_server;
 mod cli;
-<<<<<<< HEAD
-mod state_manipulation;
-// mod state_parser;
-=======
-mod state_parser;
->>>>>>> d3b2f6a1
 mod workload_state_db;
 
 use common::objects::CompleteState;
