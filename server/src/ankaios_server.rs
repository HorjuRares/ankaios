// Copyright (c) 2023 Elektrobit Automotive GmbH
//
// This program and the accompanying materials are made available under the
// terms of the Apache License, Version 2.0 which is available at
// https://www.apache.org/licenses/LICENSE-2.0.
//
// Unless required by applicable law or agreed to in writing, software
// distributed under the License is distributed on an "AS IS" BASIS, WITHOUT
// WARRANTIES OR CONDITIONS OF ANY KIND, either express or implied. See the
// License for the specific language governing permissions and limitations
// under the License.
//
// SPDX-License-Identifier: Apache-2.0

mod config_renderer;
mod cycle_check;
mod delete_graph;
mod server_state;

use api::ank_base;
use common::commands::{Request, UpdateWorkload};
use common::from_server_interface::{FromServerReceiver, FromServerSender};
use common::objects::{
    CompleteState, DeletedWorkload, ExecutionState, State, WorkloadState, WorkloadStatesMap,
};

use common::std_extensions::IllegalStateResult;
use common::to_server_interface::{ToServerReceiver, ToServerSender};

#[cfg_attr(test, mockall_double::double)]
use server_state::ServerState;

use common::{
    from_server_interface::{FromServer, FromServerInterface},
    to_server_interface::ToServer,
};

use tokio::sync::mpsc::channel;

pub type ToServerChannel = (ToServerSender, ToServerReceiver);
pub type FromServerChannel = (FromServerSender, FromServerReceiver);

pub fn create_to_server_channel(capacity: usize) -> ToServerChannel {
    channel::<ToServer>(capacity)
}
pub fn create_from_server_channel(capacity: usize) -> FromServerChannel {
    channel::<FromServer>(capacity)
}

pub struct AnkaiosServer {
    // [impl->swdd~server-uses-async-channels~1]
    receiver: ToServerReceiver,
    // [impl->swdd~communication-to-from-server-middleware~1]
    to_agents: FromServerSender,
    server_state: ServerState,
    workload_states_map: WorkloadStatesMap,
}

impl AnkaiosServer {
    pub fn new(receiver: ToServerReceiver, to_agents: FromServerSender) -> Self {
        AnkaiosServer {
            receiver,
            to_agents,
            server_state: ServerState::default(),
            workload_states_map: WorkloadStatesMap::default(),
        }
    }

    pub async fn start(&mut self, startup_state: Option<CompleteState>) -> Result<(), String> {
        if let Some(state) = startup_state {
            State::verify_api_version(&state.desired_state)?;

            match self.server_state.update(state, vec![]) {
                Ok(Some((added_workloads, deleted_workloads))) => {
                    // [impl->swdd~server-sets-state-of-new-workloads-to-pending~1]
                    self.workload_states_map.initial_state(&added_workloads);

                    let from_server_command = FromServer::UpdateWorkload(UpdateWorkload {
                        added_workloads,
                        deleted_workloads,
                    });
                    log::info!("Starting...");
                    self.to_agents
                        .send(from_server_command)
                        .await
                        .unwrap_or_illegal_state();
                }
                Ok(None) => log::info!("No initial workloads to send to agents."),
                Err(err) => {
                    // [impl->swdd~server-fails-on-invalid-startup-state~1]
                    return Err(err.to_string());
                }
            }
        } else {
            // [impl->swdd~server-starts-without-startup-config~1]
            log::info!("No startup manifest provided -> waiting for new workloads from the CLI");
        }
        self.listen_to_agents().await;
        Ok(())
    }

    async fn listen_to_agents(&mut self) {
        log::debug!("Start listening to agents...");
        while let Some(to_server_command) = self.receiver.recv().await {
            match to_server_command {
                ToServer::AgentHello(method_obj) => {
                    log::info!("Received AgentHello from '{}'", method_obj.agent_name);

                    let agent_name = method_obj.agent_name;

                    // [impl->swdd~server-informs-a-newly-connected-agent-workload-states~1]
                    let workload_states = self
                        .workload_states_map
                        .get_workload_state_excluding_agent(&agent_name);

                    if !workload_states.is_empty() {
                        log::debug!(
                            "Sending initial UpdateWorkloadState to agent '{}' with workload states: '{:?}'",
                            agent_name,
                            workload_states,
                        );

                        self.to_agents
                            .update_workload_state(workload_states)
                            .await
                            .unwrap_or_illegal_state();
                    } else {
                        log::debug!("No workload states to send.");
                    }

                    // Send this agent all workloads in the current state which are assigned to him
                    // [impl->swdd~agent-from-agent-field~1]
                    let added_workloads = self.server_state.get_workloads_for_agent(&agent_name);

                    log::debug!(
                        "Sending initial ServerHello to agent '{}' with added workloads: '{:?}'",
                        agent_name,
                        added_workloads,
                    );

                    // [impl->swdd~server-sends-all-workloads-on-start~2]
                    self.to_agents
                        .server_hello(Some(agent_name.clone()), added_workloads)
                        .await
                        .unwrap_or_illegal_state();

                    // [impl->swdd~server-stores-newly-connected-agent~1]
                    self.server_state.add_agent(agent_name);
                }
                // [impl->swdd~server-receives-resource-availability~1]
                ToServer::AgentLoadStatus(method_obj) => {
                    log::trace!(
                        "Received load status from agent '{}': CPU usage: {}%, Free Memory: {}B",
                        method_obj.agent_name,
                        method_obj.cpu_usage.cpu_usage,
                        method_obj.free_memory.free_memory,
                    );

                    self.server_state
                        .update_agent_resource_availability(method_obj);
                }
                ToServer::AgentGone(method_obj) => {
                    log::debug!("Received AgentGone from '{}'", method_obj.agent_name);
                    let agent_name = method_obj.agent_name;

                    // [impl->swdd~server-removes-disconnected-agents-from-state~1]
                    self.server_state.remove_agent(&agent_name);

                    // [impl->swdd~server-set-workload-state-on-disconnect~1]
                    self.workload_states_map.agent_disconnected(&agent_name);

                    // communicate the workload execution states to other agents
                    // [impl->swdd~server-distribute-workload-state-on-disconnect~1]
                    self.to_agents
                        .update_workload_state(
                            self.workload_states_map
                                .get_workload_state_for_agent(&agent_name),
                        )
                        .await
                        .unwrap_or_illegal_state();
                }
                // [impl->swdd~server-provides-update-desired-state-interface~1]
                ToServer::Request(Request {
                    request_id,
                    request_content,
                }) => match request_content {
                    // [impl->swdd~server-provides-interface-get-complete-state~2]
                    // [impl->swdd~server-includes-id-in-control-interface-response~1]
                    common::commands::RequestContent::CompleteStateRequest(
                        complete_state_request,
                    ) => {
                        log::debug!(
                            "Received CompleteStateRequest with id '{}' and field mask: '{:?}'",
                            request_id,
                            complete_state_request.field_mask
                        );
                        match self.server_state.get_complete_state_by_field_mask(
                            complete_state_request,
                            &self.workload_states_map,
                        ) {
                            Ok(complete_state) => self
                                .to_agents
                                .complete_state(request_id, complete_state)
                                .await
                                .unwrap_or_illegal_state(),
                            Err(error) => {
                                log::error!("Failed to get complete state: '{}'", error);
                                self.to_agents
                                    .complete_state(
                                        request_id,
                                        ank_base::CompleteState {
                                            ..Default::default()
                                        },
                                    )
                                    .await
                                    .unwrap_or_illegal_state();
                            }
                        }
                    }

                    // [impl->swdd~server-provides-update-desired-state-interface~1]
                    common::commands::RequestContent::UpdateStateRequest(update_state_request) => {
                        log::debug!(
                            "Received UpdateState. State '{:?}', update mask '{:?}'",
                            update_state_request.state,
                            update_state_request.update_mask
                        );

                        // [impl->swdd~update-desired-state-with-invalid-version~1]
                        // [impl->swdd~update-desired-state-with-missing-version~1]
                        // [impl->swdd~server-desired-state-field-conventions~1]
                        let updated_desired_state = &update_state_request.state.desired_state;
                        if let Err(error_message) = State::verify_api_version(updated_desired_state)
                            .and_then(|_| State::verify_configs_format(updated_desired_state))
                        {
                            log::warn!("The CompleteState in the request has wrong format. {} -> ignoring the request", error_message);

                            self.to_agents
                                .error(request_id, error_message)
                                .await
                                .unwrap_or_illegal_state();
                            continue;
                        }

                        // [impl->swdd~update-desired-state-with-update-mask~1]
                        // [impl->swdd~update-desired-state-empty-update-mask~1]
                        match self
                            .server_state
                            .update(update_state_request.state, update_state_request.update_mask)
                        {
                            Ok(Some((added_workloads, deleted_workloads))) => {
                                log::info!(
                                        "The update has {} new or updated workloads, {} workloads to delete",
                                        added_workloads.len(),
                                        deleted_workloads.len()
                                    );

                                // [impl->swdd~server-sets-state-of-new-workloads-to-pending~1]
                                self.workload_states_map.initial_state(&added_workloads);

                                let added_workloads_names = added_workloads
                                    .iter()
                                    .map(|x| x.instance_name.to_string())
                                    .collect();
                                let deleted_workloads_names = deleted_workloads
                                    .iter()
                                    .map(|x| x.instance_name.to_string())
                                    .collect();

                                // [impl->swdd~server-handles-not-started-deleted-workloads~1]
                                let retained_deleted_workloads = self
                                    .handle_not_started_deleted_workloads(deleted_workloads)
                                    .await;

                                let from_server_command =
                                    FromServer::UpdateWorkload(UpdateWorkload {
                                        added_workloads,
                                        deleted_workloads: retained_deleted_workloads,
                                    });
                                self.to_agents
                                    .send(from_server_command)
                                    .await
                                    .unwrap_or_illegal_state();
                                log::debug!("Send UpdateStateSuccess for request '{}'", request_id);
                                // [impl->swdd~server-update-state-success-response~1]
                                self.to_agents
                                    .update_state_success(
                                        request_id,
                                        added_workloads_names,
                                        deleted_workloads_names,
                                    )
                                    .await
                                    .unwrap_or_illegal_state();
                            }
                            Ok(None) => {
                                log::debug!(
                                "The current state and new state are identical -> nothing to do"
                            );
                                self.to_agents
                                    .update_state_success(request_id, vec![], vec![])
                                    .await
                                    .unwrap_or_illegal_state();
                            }
                            Err(error_msg) => {
                                // [impl->swdd~server-continues-on-invalid-updated-state~1]
                                log::error!("Update rejected: '{error_msg}'",);
                                self.to_agents
                                    .error(request_id, format!("Update rejected: '{error_msg}'"))
                                    .await
                                    .unwrap_or_illegal_state();
                            }
                        }
                    }
                    common::commands::RequestContent::LogsRequest(logs_request) => {
                        log::debug!("Got log request with ID: {}", request_id);
                        self.to_agents
                            .logs_request(request_id, logs_request.into())
                            .await
                            .unwrap_or_illegal_state();
                    }
                    common::commands::RequestContent::LogsCancelRequest => {
<<<<<<< HEAD
                        log::debug!("Received LogsCancelRequest with ID: {}", request_id)
=======
                        log::debug!("Got log cancel request with ID: {}", request_id);
                        self.to_agents
                            .logs_cancel_request(request_id)
                            .await
                            .unwrap_or_illegal_state();
>>>>>>> 2b147280
                    }
                },
                ToServer::UpdateWorkloadState(method_obj) => {
                    log::debug!(
                        "Received UpdateWorkloadState: '{:?}'",
                        method_obj.workload_states
                    );

                    // [impl->swdd~server-stores-workload-state~1]
                    self.workload_states_map
                        .process_new_states(method_obj.workload_states.clone());

                    // [impl->swdd~server-cleans-up-state~1]
                    self.server_state.cleanup_state(&method_obj.workload_states);

                    // [impl->swdd~server-forwards-workload-state~1]
                    self.to_agents
                        .update_workload_state(method_obj.workload_states)
                        .await
                        .unwrap_or_illegal_state();
                }
                ToServer::Stop(_method_obj) => {
                    log::debug!("Received Stop from communications server");
                    // TODO: handle the call
                    break;
                }
                ToServer::LogEntriesResponse(request_id, logs_response) => {
                    self.to_agents
                        .logs_response(request_id, logs_response)
                        .await
                        .unwrap_or_illegal_state();
                }
                ToServer::LogsStopResponse(request_id, logs_stop_response) => {
                    log::debug!("Received LogsStopResponse with ID: {}", request_id);
                    self.to_agents
                        .logs_stop_response(request_id, logs_stop_response)
                        .await
                        .unwrap_or_illegal_state();
                }

                ToServer::Goodbye(_) => {
                    log::warn!("Received unexpected 'Goodbye' from communications server");
                }
            }
        }
    }

    // [impl->swdd~server-handles-not-started-deleted-workloads~1]
    async fn handle_not_started_deleted_workloads(
        &mut self,
        mut deleted_workloads: Vec<DeletedWorkload>,
    ) -> Vec<DeletedWorkload> {
        let mut deleted_states = vec![];
        deleted_workloads.retain(|deleted_wl| {
            if deleted_wl.instance_name.agent_name().is_empty()
                || self.deleted_workload_never_started_on_agent(deleted_wl)
            {
                self.workload_states_map.remove(&deleted_wl.instance_name);
                deleted_states.push(WorkloadState {
                    instance_name: deleted_wl.instance_name.clone(),
                    execution_state: ExecutionState::removed(),
                });

                return false;
            }
            true
        });
        if !deleted_states.is_empty() {
            log::debug!(
                "Send UpdateWorkloadState for not started deleted workloads: '{:?}'",
                deleted_states
            );
            self.to_agents
                .update_workload_state(deleted_states)
                .await
                .unwrap_or_illegal_state();
        }

        deleted_workloads
    }

    fn deleted_workload_never_started_on_agent(&self, deleted_workload: &DeletedWorkload) -> bool {
        !self
            .server_state
            .contains_connected_agent(deleted_workload.instance_name.agent_name())
            && self
                .workload_states_map
                .get_workload_state_for_workload(&deleted_workload.instance_name)
                .is_some_and(|current_execution_state| current_execution_state.is_pending_initial())
    }
}

//////////////////////////////////////////////////////////////////////////////
//                 ########  #######    #########  #########                //
//                    ##     ##        ##             ##                    //
//                    ##     #####     #########      ##                    //
//                    ##     ##                ##     ##                    //
//                    ##     #######   #########      ##                    //
//////////////////////////////////////////////////////////////////////////////

#[cfg(test)]
mod tests {
    use std::collections::HashMap;

    use super::AnkaiosServer;
    use crate::ankaios_server::server_state::{MockServerState, UpdateStateError};
    use crate::ankaios_server::{create_from_server_channel, create_to_server_channel};

    use super::ank_base;
    use api::ank_base::WorkloadMap;
    use common::commands::{
        AgentLoadStatus, CompleteStateRequest, LogsRequest, ServerHello, UpdateWorkload,
        UpdateWorkloadState,
    };
    use common::from_server_interface::FromServer;
    use common::objects::{
        generate_test_stored_workload_spec, generate_test_workload_spec_with_param,
        generate_test_workload_states_map_with_data, CompleteState, CpuUsage, DeletedWorkload,
        ExecutionState, ExecutionStateEnum, FreeMemory, PendingSubstate, State,
        WorkloadInstanceName, WorkloadState,
    };
    use common::test_utils::generate_test_proto_workload_with_param;
    use common::to_server_interface::ToServerInterface;
    use mockall::predicate;

    const AGENT_A: &str = "agent_A";
    const AGENT_B: &str = "agent_B";
    const WORKLOAD_NAME_1: &str = "workload_1";
    const WORKLOAD_NAME_2: &str = "workload_2";
    const WORKLOAD_NAME_3: &str = "workload_3";
    const RUNTIME_NAME: &str = "runtime";
    const REQUEST_ID: &str = "request_1";
    const REQUEST_ID_A: &str = "agent_A@request_1";
    const INSTANCE_ID: &str = "instance_id";
    const MESSAGE: &str = "message";

    // [utest->swdd~server-uses-async-channels~1]
    // [utest->swdd~server-fails-on-invalid-startup-state~1]
    #[tokio::test]
    async fn utest_server_start_fail_on_invalid_startup_manifest() {
        let _ = env_logger::builder().is_test(true).try_init();
        let (_to_server, server_receiver) = create_to_server_channel(common::CHANNEL_CAPACITY);
        let (to_agents, mut comm_middle_ware_receiver) =
            create_from_server_channel(common::CHANNEL_CAPACITY);

        // contains a self cycle to workload_A
        let workload = generate_test_stored_workload_spec(AGENT_A, RUNTIME_NAME);

        let startup_state = CompleteState {
            desired_state: State {
                workloads: HashMap::from([("workload_A".to_string(), workload)]),
                ..Default::default()
            },
            ..Default::default()
        };

        let mut server = AnkaiosServer::new(server_receiver, to_agents);
        let mut mock_server_state = MockServerState::new();
        mock_server_state
            .expect_update()
            .with(
                mockall::predicate::eq(startup_state.clone()),
                mockall::predicate::eq(vec![]),
            )
            .once()
            .return_const(Err(UpdateStateError::CycleInDependencies(
                "workload_A part of cycle.".to_string(),
            )));
        server.server_state = mock_server_state;

        let result = server.start(Some(startup_state)).await;
        assert_eq!(
            result,
            Err("workload dependency 'workload_A part of cycle.' is part of a cycle.".into())
        );

        assert!(comm_middle_ware_receiver.try_recv().is_err());
    }

    // [utest->swdd~server-fails-on-invalid-startup-state~1]
    #[tokio::test]
    async fn utest_server_start_fail_on_startup_manifest_with_invalid_version() {
        let (_to_server, server_receiver) = create_to_server_channel(common::CHANNEL_CAPACITY);
        let (to_agents, _comm_middle_ware_receiver) =
            create_from_server_channel(common::CHANNEL_CAPACITY);

        let startup_state = CompleteState {
            desired_state: State {
                api_version: "invalidVersion".into(),
                ..Default::default()
            },
            ..Default::default()
        };

        let mut server = AnkaiosServer::new(server_receiver, to_agents);
        let result = server.start(Some(startup_state)).await;
        assert_eq!(
            result,
            Err("Unsupported API version. Received 'invalidVersion', expected 'v0.1'".into())
        );
    }

    // [utest->swdd~server-continues-on-invalid-updated-state~1]
    #[tokio::test]
    async fn utest_server_update_state_continues_on_invalid_new_state() {
        let _ = env_logger::builder().is_test(true).try_init();
        let (to_server, server_receiver) = create_to_server_channel(common::CHANNEL_CAPACITY);
        let (to_agents, mut comm_middle_ware_receiver) =
            create_from_server_channel(common::CHANNEL_CAPACITY);

        /* new workload invalidates the state because
        it contains a self cycle in the inter workload dependencies config */
        let mut updated_workload = generate_test_workload_spec_with_param(
            AGENT_A.to_string(),
            "workload_A".to_string(),
            RUNTIME_NAME.to_string(),
        );

        let new_state = CompleteState {
            desired_state: State {
                workloads: HashMap::from([(
                    updated_workload.instance_name.workload_name().to_owned(),
                    updated_workload.clone().into(),
                )]),
                ..Default::default()
            },
            ..Default::default()
        };

        // fix new state by deleting the dependencies
        let mut fixed_state = new_state.clone();
        updated_workload.dependencies.clear();
        fixed_state.desired_state.workloads = HashMap::from([(
            updated_workload.instance_name.workload_name().to_owned(),
            updated_workload.clone().into(),
        )]);

        let update_mask = vec!["desiredState.workloads".to_string()];

        let mut server = AnkaiosServer::new(server_receiver, to_agents);
        let mut mock_server_state = MockServerState::new();
        let mut seq = mockall::Sequence::new();
        mock_server_state
            .expect_update()
            .with(
                mockall::predicate::eq(new_state.clone()),
                mockall::predicate::eq(update_mask.clone()),
            )
            .once()
            .in_sequence(&mut seq)
            .return_const(Err(UpdateStateError::CycleInDependencies(
                "workload_A".to_string(),
            )));

        let added_workloads = vec![updated_workload.clone()];
        let deleted_workloads = vec![];

        mock_server_state
            .expect_update()
            .with(
                mockall::predicate::eq(fixed_state.clone()),
                mockall::predicate::eq(update_mask.clone()),
            )
            .once()
            .in_sequence(&mut seq)
            .return_const(Ok(Some((
                added_workloads.clone(),
                deleted_workloads.clone(),
            ))));

        server.server_state = mock_server_state;

        let server_task = tokio::spawn(async move { server.start(None).await });

        // send the new invalid state update
        assert!(to_server
            .update_state(
                REQUEST_ID_A.to_string(),
                new_state.clone(),
                update_mask.clone()
            )
            .await
            .is_ok());

        assert!(matches!(
            comm_middle_ware_receiver.recv().await.unwrap(),
            FromServer::Response(ank_base::Response {
                request_id,
                response_content: Some(ank_base::response::ResponseContent::Error(_))
            }) if request_id == REQUEST_ID_A
        ));

        // send the update with the new clean state again
        assert!(to_server
            .update_state(REQUEST_ID_A.to_string(), fixed_state.clone(), update_mask)
            .await
            .is_ok());

        let from_server_command = comm_middle_ware_receiver.recv().await.unwrap();

        let expected_from_server_command = FromServer::UpdateWorkload(UpdateWorkload {
            added_workloads,
            deleted_workloads,
        });
        assert_eq!(from_server_command, expected_from_server_command);

        assert_eq!(
            comm_middle_ware_receiver.recv().await.unwrap(),
            FromServer::Response(ank_base::Response {
                request_id: REQUEST_ID_A.into(),
                response_content: Some(ank_base::response::ResponseContent::UpdateStateSuccess(
                    ank_base::UpdateStateSuccess {
                        added_workloads: vec![updated_workload.instance_name.to_string()],
                        deleted_workloads: Vec::new(),
                    }
                )),
            })
        );

        // make sure all messages are consumed
        assert!(comm_middle_ware_receiver.try_recv().is_err());

        server_task.abort();
    }

    // [utest->swdd~server-sets-state-of-new-workloads-to-pending~1]
    // [utest->swdd~server-uses-async-channels~1]
    #[tokio::test]
    async fn utest_server_start_with_valid_startup_manifest() {
        let _ = env_logger::builder().is_test(true).try_init();
        let (to_server, server_receiver) = create_to_server_channel(common::CHANNEL_CAPACITY);
        let (to_agents, mut comm_middle_ware_receiver) =
            create_from_server_channel(common::CHANNEL_CAPACITY);

        let workload = generate_test_workload_spec_with_param(
            AGENT_A.to_string(),
            WORKLOAD_NAME_1.to_string(),
            RUNTIME_NAME.to_string(),
        );

        let startup_state = CompleteState {
            desired_state: State {
                workloads: HashMap::from([(
                    workload.instance_name.workload_name().to_owned(),
                    workload.clone().into(),
                )]),
                ..Default::default()
            },
            ..Default::default()
        };

        let added_workloads = vec![workload.clone()];
        let deleted_workloads = vec![];

        let mut server = AnkaiosServer::new(server_receiver, to_agents);
        let mut mock_server_state = MockServerState::new();
        mock_server_state
            .expect_update()
            .with(
                mockall::predicate::eq(startup_state.clone()),
                mockall::predicate::eq(vec![]),
            )
            .once()
            .return_const(Ok(Some((
                added_workloads.clone(),
                deleted_workloads.clone(),
            ))));

        server.server_state = mock_server_state;

        let server_handle = server.start(Some(startup_state));

        // The receiver in the server receives the messages and terminates the infinite waiting-loop
        drop(to_server);
        tokio::join!(server_handle).0.unwrap();

        let from_server_command = comm_middle_ware_receiver.recv().await.unwrap();

        let expected_from_server_command = FromServer::UpdateWorkload(UpdateWorkload {
            added_workloads,
            deleted_workloads,
        });
        assert_eq!(from_server_command, expected_from_server_command);

        assert_eq!(
            server
                .workload_states_map
                .get_workload_state_for_agent(AGENT_A),
            vec![WorkloadState {
                instance_name: workload.instance_name,
                execution_state: ExecutionState {
                    state: ExecutionStateEnum::Pending(PendingSubstate::Initial),
                    additional_info: Default::default()
                }
            }]
        );

        assert!(comm_middle_ware_receiver.try_recv().is_err());
    }

    // [utest->swdd~server-uses-async-channels~1]
    // [utest->swdd~server-sends-all-workloads-on-start~2]
    // [utest->swdd~agent-from-agent-field~1]
    // [utest->swdd~server-starts-without-startup-config~1]
    // [utest->swdd~server-stores-newly-connected-agent~1]
    #[tokio::test]
    async fn utest_server_sends_workloads_and_workload_states() {
        let _ = env_logger::builder().is_test(true).try_init();
        let (to_server, server_receiver) = create_to_server_channel(common::CHANNEL_CAPACITY);
        let (to_agents, mut comm_middle_ware_receiver) =
            create_from_server_channel(common::CHANNEL_CAPACITY);

        let mut server = AnkaiosServer::new(server_receiver, to_agents);

        let w1 = generate_test_workload_spec_with_param(
            AGENT_A.to_owned(),
            WORKLOAD_NAME_1.to_owned(),
            RUNTIME_NAME.to_string(),
        );

        let w2 = generate_test_workload_spec_with_param(
            AGENT_B.to_owned(),
            WORKLOAD_NAME_2.to_owned(),
            RUNTIME_NAME.to_string(),
        );

        let mut mock_server_state = MockServerState::new();

        mock_server_state.expect_cleanup_state().return_const(());

        let mut seq = mockall::Sequence::new();
        mock_server_state
            .expect_get_workloads_for_agent()
            .with(mockall::predicate::eq(AGENT_A.to_string()))
            .once()
            .in_sequence(&mut seq)
            .return_const(vec![w1.clone()]);

        mock_server_state
            .expect_add_agent()
            .with(predicate::eq(AGENT_A.to_owned()))
            .once()
            .in_sequence(&mut seq)
            .return_const(());

        mock_server_state
            .expect_get_workloads_for_agent()
            .with(mockall::predicate::eq(AGENT_B.to_string()))
            .once()
            .in_sequence(&mut seq)
            .return_const(vec![w2.clone()]);

        mock_server_state
            .expect_add_agent()
            .with(predicate::eq(AGENT_B.to_owned()))
            .once()
            .in_sequence(&mut seq)
            .return_const(());

        server.server_state = mock_server_state;

        let server_task = tokio::spawn(async move { server.start(None).await });

        // first agent connects to the server
        let agent_hello_result = to_server.agent_hello(AGENT_A.to_string()).await;
        assert!(agent_hello_result.is_ok());

        let from_server_command = comm_middle_ware_receiver.recv().await.unwrap();

        assert_eq!(
            FromServer::ServerHello(ServerHello {
                agent_name: Some(AGENT_A.to_string()),
                added_workloads: vec![w1],
            }),
            from_server_command
        );

        // [utest->swdd~server-informs-a-newly-connected-agent-workload-states~1]
        // [utest->swdd~server-starts-without-startup-config~1]
        // send update_workload_state for first agent which is then stored in the workload_state_db in ankaios server
        let test_wl_1_state_running = common::objects::generate_test_workload_state(
            WORKLOAD_NAME_1,
            ExecutionState::running(),
        );
        let update_workload_state_result = to_server
            .update_workload_state(vec![test_wl_1_state_running.clone()])
            .await;
        assert!(update_workload_state_result.is_ok());

        let from_server_command = comm_middle_ware_receiver.recv().await.unwrap();

        assert_eq!(
            FromServer::UpdateWorkloadState(UpdateWorkloadState {
                workload_states: vec![test_wl_1_state_running.clone()]
            }),
            from_server_command
        );

        let agent_hello_result = to_server.agent_hello(AGENT_B.to_owned()).await;
        assert!(agent_hello_result.is_ok());

        let from_server_command = comm_middle_ware_receiver.recv().await.unwrap();

        assert_eq!(
            FromServer::UpdateWorkloadState(UpdateWorkloadState {
                workload_states: vec![test_wl_1_state_running]
            }),
            from_server_command
        );

        let from_server_command = comm_middle_ware_receiver.recv().await.unwrap();

        assert_eq!(
            FromServer::ServerHello(ServerHello {
                agent_name: Some(AGENT_B.to_string()),
                added_workloads: vec![w2],
            }),
            from_server_command
        );

        // [utest->swdd~server-forwards-workload-state~1]
        // send update_workload_state for second agent which is then stored in the workload_state_db in ankaios server
        let test_wl_2_state_succeeded = common::objects::generate_test_workload_state(
            WORKLOAD_NAME_2,
            ExecutionState::succeeded(),
        );
        let update_workload_state_result = to_server
            .update_workload_state(vec![test_wl_2_state_succeeded.clone()])
            .await;
        assert!(update_workload_state_result.is_ok());

        let from_server_command = comm_middle_ware_receiver.recv().await.unwrap();

        assert_eq!(
            FromServer::UpdateWorkloadState(UpdateWorkloadState {
                workload_states: vec![test_wl_2_state_succeeded.clone()]
            }),
            from_server_command
        );

        // send update_workload_state for first agent again which is then updated in the workload_state_db in ankaios server
        let test_wl_1_state_succeeded = common::objects::generate_test_workload_state(
            WORKLOAD_NAME_2,
            ExecutionState::succeeded(),
        );
        let update_workload_state_result = to_server
            .update_workload_state(vec![test_wl_1_state_succeeded.clone()])
            .await;
        assert!(update_workload_state_result.is_ok());

        let from_server_command = comm_middle_ware_receiver.recv().await.unwrap();

        assert_eq!(
            FromServer::UpdateWorkloadState(UpdateWorkloadState {
                workload_states: vec![test_wl_1_state_succeeded.clone()]
            }),
            from_server_command
        );

        server_task.abort();
        assert!(comm_middle_ware_receiver.try_recv().is_err());
    }

    // [utest->swdd~server-uses-async-channels~1]
    // [utest->swdd~server-provides-update-desired-state-interface~1]
    // [utest->swdd~server-starts-without-startup-config~1]
    // [utest->swdd~server-update-state-success-response~1]
    #[tokio::test]
    async fn utest_server_sends_workloads_and_workload_states_when_requested_update_state_success()
    {
        let _ = env_logger::builder().is_test(true).try_init();
        let (to_server, server_receiver) = create_to_server_channel(common::CHANNEL_CAPACITY);
        let (to_agents, mut comm_middle_ware_receiver) =
            create_from_server_channel(common::CHANNEL_CAPACITY);

        let mut w1 = generate_test_workload_spec_with_param(
            AGENT_A.to_owned(),
            WORKLOAD_NAME_1.to_owned(),
            RUNTIME_NAME.to_string(),
        );
        w1.runtime_config = "changed".to_string();

        let update_state = CompleteState {
            desired_state: State {
                workloads: vec![(WORKLOAD_NAME_1.to_owned(), w1.clone().into())]
                    .into_iter()
                    .collect(),
                ..Default::default()
            },
            ..Default::default()
        };

        let added_workloads = vec![w1.clone()];
        let deleted_workloads = vec![];

        let update_mask = vec![format!("desiredState.workloads.{}", WORKLOAD_NAME_1)];
        let mut server = AnkaiosServer::new(server_receiver, to_agents);
        let mut mock_server_state = MockServerState::new();
        mock_server_state
            .expect_update()
            .with(
                mockall::predicate::eq(update_state.clone()),
                mockall::predicate::eq(update_mask.clone()),
            )
            .once()
            .return_const(Ok(Some((
                added_workloads.clone(),
                deleted_workloads.clone(),
            ))));
        server.server_state = mock_server_state;
        let server_task = tokio::spawn(async move { server.start(None).await });

        // send new state to server
        let update_state_result = to_server
            .update_state(REQUEST_ID_A.to_string(), update_state, update_mask)
            .await;
        assert!(update_state_result.is_ok());

        let update_workload_message = comm_middle_ware_receiver.recv().await.unwrap();
        assert_eq!(
            FromServer::UpdateWorkload(UpdateWorkload {
                added_workloads: added_workloads.clone(),
                deleted_workloads: deleted_workloads.clone(),
            }),
            update_workload_message
        );

        let update_state_success_message = comm_middle_ware_receiver.recv().await.unwrap();
        assert_eq!(
            FromServer::Response(ank_base::Response {
                request_id: REQUEST_ID_A.to_string(),
                response_content: Some(ank_base::response::ResponseContent::UpdateStateSuccess(
                    ank_base::UpdateStateSuccess {
                        added_workloads: added_workloads
                            .into_iter()
                            .map(|x| x.instance_name.to_string())
                            .collect(),
                        deleted_workloads: deleted_workloads
                            .into_iter()
                            .map(|x| x.instance_name.to_string())
                            .collect()
                    }
                ))
            }),
            update_state_success_message
        );

        server_task.abort();
        assert!(comm_middle_ware_receiver.try_recv().is_err());
    }

    // [utest->swdd~server-uses-async-channels~1]
    // [utest->swdd~server-provides-update-desired-state-interface~1]
    // [utest->swdd~server-starts-without-startup-config~1]
    #[tokio::test]
    async fn utest_server_sends_workloads_and_workload_states_when_requested_update_state_nothing_to_do(
    ) {
        let _ = env_logger::builder().is_test(true).try_init();
        let (to_server, server_receiver) = create_to_server_channel(common::CHANNEL_CAPACITY);
        let (to_agents, mut comm_middle_ware_receiver) =
            create_from_server_channel(common::CHANNEL_CAPACITY);

        let mut w1 =
            generate_test_stored_workload_spec(AGENT_A.to_owned(), RUNTIME_NAME.to_string());
        w1.runtime_config = "changed".to_string();

        let update_state = CompleteState {
            desired_state: State {
                workloads: vec![(WORKLOAD_NAME_1.to_owned(), w1.clone())]
                    .into_iter()
                    .collect(),
                ..Default::default()
            },
            ..Default::default()
        };
        let update_mask = vec![format!("desiredState.workloads.{}", WORKLOAD_NAME_1)];
        let mut server = AnkaiosServer::new(server_receiver, to_agents);
        let mut mock_server_state = MockServerState::new();
        mock_server_state
            .expect_update()
            .with(
                mockall::predicate::eq(update_state.clone()),
                mockall::predicate::eq(update_mask.clone()),
            )
            .once()
            .return_const(Ok(None));
        server.server_state = mock_server_state;
        let server_task = tokio::spawn(async move { server.start(None).await });

        // send new state to server
        let update_state_result = to_server
            .update_state(REQUEST_ID_A.to_string(), update_state, update_mask)
            .await;
        assert!(update_state_result.is_ok());

        assert!(matches!(
            comm_middle_ware_receiver.recv().await.unwrap(),
            FromServer::Response(ank_base::Response {
                request_id,
                response_content: Some(ank_base::response::ResponseContent::UpdateStateSuccess(ank_base::UpdateStateSuccess {
                    added_workloads,
                    deleted_workloads
                }))
            }) if request_id == REQUEST_ID_A && added_workloads.is_empty() && deleted_workloads.is_empty()
        ));

        assert!(tokio::time::timeout(
            tokio::time::Duration::from_millis(200),
            comm_middle_ware_receiver.recv()
        )
        .await
        .is_err());

        server_task.abort();
        assert!(comm_middle_ware_receiver.try_recv().is_err());
    }

    // [utest->swdd~server-uses-async-channels~1]
    // [utest->swdd~server-provides-update-desired-state-interface~1]
    // [utest->swdd~server-starts-without-startup-config~1]
    #[tokio::test]
    async fn utest_server_sends_workloads_and_workload_states_when_requested_update_state_error() {
        let _ = env_logger::builder().is_test(true).try_init();
        let (to_server, server_receiver) = create_to_server_channel(common::CHANNEL_CAPACITY);
        let (to_agents, mut comm_middle_ware_receiver) =
            create_from_server_channel(common::CHANNEL_CAPACITY);

        let w1 = generate_test_stored_workload_spec(AGENT_A.to_owned(), RUNTIME_NAME.to_string());

        let update_state = CompleteState {
            desired_state: State {
                workloads: vec![(WORKLOAD_NAME_1.to_owned(), w1.clone())]
                    .into_iter()
                    .collect(),
                ..Default::default()
            },
            ..Default::default()
        };
        let update_mask = vec![format!("desiredState.workloads.{}", WORKLOAD_NAME_1)];
        let mut server = AnkaiosServer::new(server_receiver, to_agents);
        let mut mock_server_state = MockServerState::new();
        mock_server_state
            .expect_update()
            .with(
                mockall::predicate::eq(update_state.clone()),
                mockall::predicate::eq(update_mask.clone()),
            )
            .once()
            .return_const(Err(UpdateStateError::ResultInvalid(
                "some update error.".to_string(),
            )));
        server.server_state = mock_server_state;
        let server_task = tokio::spawn(async move { server.start(None).await });

        // send new state to server
        let update_state_result = to_server
            .update_state(REQUEST_ID_A.to_string(), update_state, update_mask)
            .await;
        assert!(update_state_result.is_ok());

        assert!(matches!(
            comm_middle_ware_receiver.recv().await.unwrap(),
            FromServer::Response(ank_base::Response {
                request_id,
                response_content: Some(ank_base::response::ResponseContent::Error(_))
            }) if request_id == REQUEST_ID_A
        ));

        assert!(tokio::time::timeout(
            tokio::time::Duration::from_millis(200),
            comm_middle_ware_receiver.recv()
        )
        .await
        .is_err());

        server_task.abort();
        assert!(comm_middle_ware_receiver.try_recv().is_err());
    }

    #[tokio::test]
    async fn utest_server_forward_logs_request_to_agents() {
        let _ = env_logger::builder().is_test(true).try_init();
        let (to_server, server_receiver) = create_to_server_channel(common::CHANNEL_CAPACITY);
        let (to_agents, mut comm_middle_ware_receiver) =
            create_from_server_channel(common::CHANNEL_CAPACITY);

        let mut server = AnkaiosServer::new(server_receiver, to_agents);

        let server_task = tokio::spawn(async move { server.start(None).await });

        let logs_request = LogsRequest {
            workload_names: vec![WorkloadInstanceName::new(
                AGENT_A,
                WORKLOAD_NAME_1,
                INSTANCE_ID,
            )],
            follow: true,
            tail: 10,
            since: None,
            until: None,
        };

        // send logs request to server
        let logs_request_result = to_server
            .logs_request(REQUEST_ID.to_string(), logs_request)
            .await;
        assert!(logs_request_result.is_ok());
        drop(to_server);

        let logs_request_message = comm_middle_ware_receiver.recv().await.unwrap();
        assert_eq!(
            FromServer::LogsRequest(
                REQUEST_ID.into(),
                LogsRequest {
                    workload_names: vec![WorkloadInstanceName::new(
                        AGENT_A,
                        WORKLOAD_NAME_1,
                        INSTANCE_ID,
                    )],
                    follow: true,
                    tail: 10,
                    since: None,
                    until: None
                }
            ),
            logs_request_message
        );

        assert!(comm_middle_ware_receiver.recv().await.is_none());

        server_task.abort();
        assert!(comm_middle_ware_receiver.try_recv().is_err());
    }

    // [utest->swdd~server-uses-async-channels~1]
    // [utest->swdd~server-provides-interface-get-complete-state~2]
    // [utest->swdd~server-includes-id-in-control-interface-response~1]
    // [utest->swdd~server-starts-without-startup-config~1]
    #[tokio::test]
    async fn utest_server_returns_complete_state_when_received_request_complete_state() {
        let _ = env_logger::builder().is_test(true).try_init();
        let (to_server, server_receiver) = create_to_server_channel(common::CHANNEL_CAPACITY);
        let (to_agents, mut comm_middle_ware_receiver) =
            create_from_server_channel(common::CHANNEL_CAPACITY);

        let w1 = generate_test_proto_workload_with_param(AGENT_A, RUNTIME_NAME);

        let w2 = generate_test_proto_workload_with_param(AGENT_A, RUNTIME_NAME);

        let w3 = generate_test_proto_workload_with_param(AGENT_B, RUNTIME_NAME);

        let workloads = HashMap::from([
            (WORKLOAD_NAME_1.to_owned(), w1),
            (WORKLOAD_NAME_2.to_owned(), w2),
            (WORKLOAD_NAME_3.to_owned(), w3),
        ]);

        let workload_map = WorkloadMap { workloads };

        let current_complete_state = ank_base::CompleteState {
            desired_state: Some(ank_base::State {
                workloads: Some(workload_map),
                ..Default::default()
            }),
            ..Default::default()
        };
        let request_id = format!("{AGENT_A}@my_request_id");
        let mut server = AnkaiosServer::new(server_receiver, to_agents);
        let mut mock_server_state = MockServerState::new();
        mock_server_state
            .expect_get_complete_state_by_field_mask()
            .with(
                mockall::predicate::function(|request_compl_state| {
                    request_compl_state == &CompleteStateRequest { field_mask: vec![] }
                }),
                mockall::predicate::always(),
            )
            .once()
            .return_const(Ok(current_complete_state.clone()));
        server.server_state = mock_server_state;
        let server_task = tokio::spawn(async move { server.start(None).await });

        // send command 'CompleteStateRequest'
        // CompleteState shall contain the complete state
        let request_complete_state_result = to_server
            .request_complete_state(
                request_id.clone(),
                CompleteStateRequest { field_mask: vec![] },
            )
            .await;
        assert!(request_complete_state_result.is_ok());

        let from_server_command = comm_middle_ware_receiver.recv().await.unwrap();

        assert_eq!(
            from_server_command,
            common::from_server_interface::FromServer::Response(ank_base::Response {
                request_id,
                response_content: Some(ank_base::response::ResponseContent::CompleteState(
                    current_complete_state
                ))
            })
        );

        server_task.abort();
        assert!(comm_middle_ware_receiver.try_recv().is_err());
    }

    // [utest->swdd~server-uses-async-channels~1]
    // [utest->swdd~server-provides-interface-get-complete-state~2]
    // [utest->swdd~server-includes-id-in-control-interface-response~1]
    // [utest->swdd~server-starts-without-startup-config~1]
    #[tokio::test]
    async fn utest_server_returns_complete_state_when_received_request_complete_state_error() {
        let _ = env_logger::builder().is_test(true).try_init();
        let (to_server, server_receiver) = create_to_server_channel(common::CHANNEL_CAPACITY);
        let (to_agents, mut comm_middle_ware_receiver) =
            create_from_server_channel(common::CHANNEL_CAPACITY);

        let mut server = AnkaiosServer::new(server_receiver, to_agents);
        let mut mock_server_state = MockServerState::new();
        mock_server_state
            .expect_get_complete_state_by_field_mask()
            .with(
                mockall::predicate::function(|request_compl_state| {
                    request_compl_state == &CompleteStateRequest { field_mask: vec![] }
                }),
                mockall::predicate::always(),
            )
            .once()
            .return_const(Err("complete state error.".to_string()));
        server.server_state = mock_server_state;
        let server_task = tokio::spawn(async move { server.start(None).await });

        let request_id = format!("{AGENT_A}@my_request_id");
        // send command 'CompleteStateRequest'
        // CompleteState shall contain the complete state
        let request_complete_state_result = to_server
            .request_complete_state(
                request_id.clone(),
                CompleteStateRequest { field_mask: vec![] },
            )
            .await;
        assert!(request_complete_state_result.is_ok());

        let from_server_command = comm_middle_ware_receiver.recv().await.unwrap();

        let expected_complete_state = ank_base::CompleteState {
            ..Default::default()
        };

        assert_eq!(
            from_server_command,
            common::from_server_interface::FromServer::Response(ank_base::Response {
                request_id,
                response_content: Some(ank_base::response::ResponseContent::CompleteState(
                    expected_complete_state
                ))
            })
        );

        server_task.abort();
        assert!(comm_middle_ware_receiver.try_recv().is_err());
    }

    // [utest->swdd~server-uses-async-channels~1]
    // [utest->swdd~server-stores-workload-state~1]
    // [utest->swdd~server-set-workload-state-on-disconnect~1]
    // [utest->swdd~server-distribute-workload-state-on-disconnect~1]
    // [utest->swdd~server-starts-without-startup-config~1]
    // [utest->swdd~server-removes-disconnected-agents-from-state~1]
    #[tokio::test]
    async fn utest_server_start_distributes_workload_states_after_agent_disconnect() {
        let _ = env_logger::builder().is_test(true).try_init();
        let (to_server, server_receiver) = create_to_server_channel(common::CHANNEL_CAPACITY);
        let (to_agents, mut comm_middle_ware_receiver) =
            create_from_server_channel(common::CHANNEL_CAPACITY);

        let mut server = AnkaiosServer::new(server_receiver, to_agents);
        let mut mock_server_state = MockServerState::new();
        mock_server_state
            .expect_cleanup_state()
            .once()
            .return_const(());

        mock_server_state
            .expect_remove_agent()
            .once()
            .with(predicate::eq(AGENT_A))
            .return_const(());

        server.server_state = mock_server_state;

        // send update_workload_state for first agent which is then stored in the workload_state_db in ankaios server
        let test_wl_1_state_running = common::objects::generate_test_workload_state_with_agent(
            WORKLOAD_NAME_1,
            AGENT_A,
            ExecutionState::running(),
        );
        let update_workload_state_result = to_server
            .update_workload_state(vec![test_wl_1_state_running.clone()])
            .await;
        assert!(update_workload_state_result.is_ok());

        // first agent disconnects from the ankaios server
        let agent_gone_result = to_server.agent_gone(AGENT_A.to_owned()).await;
        assert!(agent_gone_result.is_ok());

        let server_handle = server.start(None);

        // The receiver in the server receives the messages and terminates the infinite waiting-loop
        drop(to_server);
        tokio::join!(server_handle).0.unwrap();

        let from_server_command = comm_middle_ware_receiver.recv().await.unwrap();
        assert_eq!(
            FromServer::UpdateWorkloadState(UpdateWorkloadState {
                workload_states: vec![test_wl_1_state_running.clone()]
            }),
            from_server_command
        );

        let workload_states = server
            .workload_states_map
            .get_workload_state_for_agent(AGENT_A);

        let expected_workload_state = common::objects::generate_test_workload_state_with_agent(
            WORKLOAD_NAME_1,
            AGENT_A,
            ExecutionState::agent_disconnected(),
        );
        assert_eq!(vec![expected_workload_state.clone()], workload_states);

        let from_server_command = comm_middle_ware_receiver.recv().await.unwrap();
        assert_eq!(
            FromServer::UpdateWorkloadState(UpdateWorkloadState {
                workload_states: vec![expected_workload_state]
            }),
            from_server_command
        );
        assert!(comm_middle_ware_receiver.try_recv().is_err());
    }

    // [utest->swdd~server-sets-state-of-new-workloads-to-pending~1]
    // [utest->swdd~server-uses-async-channels~1]
    // [utest->swdd~server-starts-without-startup-config~1]
    #[tokio::test]
    async fn utest_server_start_calls_agents_in_update_state_command() {
        let _ = env_logger::builder().is_test(true).try_init();
        let (to_server, server_receiver) = create_to_server_channel(common::CHANNEL_CAPACITY);
        let (to_agents, mut comm_middle_ware_receiver) =
            create_from_server_channel(common::CHANNEL_CAPACITY);

        let w1 = generate_test_workload_spec_with_param(
            AGENT_A.to_owned(),
            WORKLOAD_NAME_1.to_owned(),
            RUNTIME_NAME.to_string(),
        );

        let w2 = generate_test_workload_spec_with_param(
            AGENT_B.to_owned(),
            WORKLOAD_NAME_2.to_owned(),
            RUNTIME_NAME.to_string(),
        );

        let mut updated_w1 = w1.clone();
        updated_w1.instance_name = WorkloadInstanceName::builder()
            .workload_name(w1.instance_name.workload_name())
            .agent_name(w1.instance_name.agent_name())
            .config(&String::from("changed"))
            .build();
        let update_state = CompleteState {
            desired_state: State {
                workloads: vec![(WORKLOAD_NAME_1.to_owned(), updated_w1.clone().into())]
                    .into_iter()
                    .collect(),
                ..Default::default()
            },
            ..Default::default()
        };
        let update_mask = vec!["desiredState.workloads".to_string()];

        let added_workloads = vec![updated_w1.clone()];
        let deleted_workloads = vec![DeletedWorkload {
            instance_name: w1.instance_name.clone(),
            dependencies: HashMap::new(),
        }];

        let mut server = AnkaiosServer::new(server_receiver, to_agents);
        let mut mock_server_state = MockServerState::new();
        let mut seq = mockall::Sequence::new();
        mock_server_state
            .expect_contains_connected_agent()
            .return_const(true);
        mock_server_state
            .expect_get_workloads_for_agent()
            .with(mockall::predicate::eq(AGENT_A.to_string()))
            .once()
            .in_sequence(&mut seq)
            .return_const(vec![w1.clone()]);

        mock_server_state
            .expect_add_agent()
            .times(2)
            .return_const(());

        mock_server_state
            .expect_get_workloads_for_agent()
            .with(mockall::predicate::eq(AGENT_B.to_string()))
            .once()
            .in_sequence(&mut seq)
            .return_const(vec![w2.clone()]);

        mock_server_state
            .expect_update()
            .with(
                mockall::predicate::eq(update_state.clone()),
                mockall::predicate::eq(update_mask.clone()),
            )
            .once()
            .in_sequence(&mut seq)
            .return_const(Ok(Some((added_workloads, deleted_workloads))));
        server.server_state = mock_server_state;

        let agent_hello1_result = to_server.agent_hello(AGENT_A.to_owned()).await;
        assert!(agent_hello1_result.is_ok());

        let agent_hello2_result = to_server.agent_hello(AGENT_B.to_owned()).await;
        assert!(agent_hello2_result.is_ok());

        let update_state_result = to_server
            .update_state(REQUEST_ID_A.to_string(), update_state, update_mask.clone())
            .await;
        assert!(update_state_result.is_ok());

        let server_handle = server.start(None);

        // The receiver in the server receives the messages and terminates the infinite waiting-loop
        drop(to_server);
        tokio::join!(server_handle).0.unwrap();

        let from_server_command = comm_middle_ware_receiver.recv().await.unwrap();
        assert_eq!(
            FromServer::ServerHello(ServerHello {
                agent_name: Some(AGENT_A.to_string()),
                added_workloads: vec![w1.clone()]
            }),
            from_server_command
        );

        let from_server_command = comm_middle_ware_receiver.recv().await.unwrap();
        assert_eq!(
            FromServer::ServerHello(ServerHello {
                agent_name: Some(AGENT_B.to_string()),
                added_workloads: vec![w2],
            }),
            from_server_command
        );

        let from_server_command = comm_middle_ware_receiver.recv().await.unwrap();
        assert_eq!(
            FromServer::UpdateWorkload(UpdateWorkload {
                added_workloads: vec![updated_w1.clone()],
                deleted_workloads: vec![DeletedWorkload {
                    instance_name: w1.instance_name.clone(),
                    dependencies: HashMap::new(),
                }]
            }),
            from_server_command
        );

        assert!(matches!(
            comm_middle_ware_receiver.recv().await.unwrap(),
            FromServer::Response(ank_base::Response {
                request_id,
                response_content: Some(ank_base::response::ResponseContent::UpdateStateSuccess(ank_base::UpdateStateSuccess {
                    added_workloads,
                    deleted_workloads
                }))
            }) if request_id == REQUEST_ID_A && added_workloads == vec![updated_w1.instance_name.to_string()] && deleted_workloads == vec![w1.instance_name.to_string()]
        ));

        assert_eq!(
            server
                .workload_states_map
                .get_workload_state_for_agent(AGENT_A),
            vec![WorkloadState {
                instance_name: updated_w1.instance_name,
                execution_state: ExecutionState {
                    state: ExecutionStateEnum::Pending(PendingSubstate::Initial),
                    additional_info: Default::default()
                }
            }]
        );

        assert!(comm_middle_ware_receiver.try_recv().is_err());
    }

    // [utest->swdd~server-uses-async-channels~1]
    // [utest->swdd~server-starts-without-startup-config~1]
    #[tokio::test]
    async fn utest_server_stop() {
        let _ = env_logger::builder().is_test(true).try_init();
        let (to_server, server_receiver) = create_to_server_channel(common::CHANNEL_CAPACITY);
        let (to_agents, _comm_middle_ware_receiver) =
            create_from_server_channel(common::CHANNEL_CAPACITY);

        let mut server = AnkaiosServer::new(server_receiver, to_agents);
        let mock_server_state = MockServerState::new();
        server.server_state = mock_server_state;

        let server_task = tokio::spawn(async move { server.start(None).await });

        assert!(to_server.stop().await.is_ok());

        tokio::time::sleep(tokio::time::Duration::from_millis(50)).await;
        assert!(server_task.is_finished());

        if !server_task.is_finished() {
            server_task.abort();
        }
    }

    #[tokio::test]
    async fn utest_logs_response() {
        let _ = env_logger::builder().is_test(true).try_init();
        let (to_server, server_receiver) = create_to_server_channel(common::CHANNEL_CAPACITY);
        let (to_agents, mut comm_middle_ware_receiver) =
            create_from_server_channel(common::CHANNEL_CAPACITY);

        let mut server = AnkaiosServer::new(server_receiver, to_agents);
        let mock_server_state = MockServerState::new();
        server.server_state = mock_server_state;

        let server_task = tokio::spawn(async move { server.start(None).await });

        assert!(to_server
            .logs_response(
                REQUEST_ID.into(),
                ank_base::LogEntriesResponse {
                    log_entries: vec![ank_base::LogEntry {
                        workload_name: Some(ank_base::WorkloadInstanceName {
                            workload_name: WORKLOAD_NAME_1.into(),
                            agent_name: AGENT_A.into(),
                            id: INSTANCE_ID.into()
                        }),
                        message: MESSAGE.into()
                    }]
                }
            )
            .await
            .is_ok());

        assert_eq!(
            comm_middle_ware_receiver.recv().await.unwrap(),
            FromServer::Response(ank_base::Response {
                request_id: REQUEST_ID.into(),
                response_content: Some(ank_base::response::ResponseContent::LogEntriesResponse(
                    ank_base::LogEntriesResponse {
                        log_entries: vec![ank_base::LogEntry {
                            workload_name: Some(ank_base::WorkloadInstanceName {
                                workload_name: WORKLOAD_NAME_1.into(),
                                agent_name: AGENT_A.into(),
                                id: INSTANCE_ID.into()
                            }),
                            message: MESSAGE.into()
                        },]
                    }
                ))
            })
        );
        server_task.abort();
    }

    // [utest->swdd~update-desired-state-with-invalid-version~1]
    #[tokio::test]
    async fn utest_server_rejects_update_state_with_incompatible_version() {
        let (to_server, server_receiver) = create_to_server_channel(common::CHANNEL_CAPACITY);
        let (to_agents, mut comm_middle_ware_receiver) =
            create_from_server_channel(common::CHANNEL_CAPACITY);

        let update_state = CompleteState {
            desired_state: State {
                api_version: "incompatible_version".to_string(),
                ..Default::default()
            },
            ..Default::default()
        };

        let update_mask = vec![format!("desiredState.workloads.{}", WORKLOAD_NAME_1)];
        let mut server = AnkaiosServer::new(server_receiver, to_agents);
        let server_task = tokio::spawn(async move { server.start(None).await });

        // send new state to server
        let update_state_result = to_server
            .update_state(REQUEST_ID_A.to_string(), update_state.clone(), update_mask)
            .await;
        assert!(update_state_result.is_ok());

        let error_message = format!(
            "Unsupported API version. Received 'incompatible_version', expected '{}'",
            State::default().api_version
        );
        let from_server_command = comm_middle_ware_receiver.recv().await.unwrap();
        assert_eq!(
            FromServer::Response(ank_base::Response {
                request_id: REQUEST_ID_A.to_string(),
                response_content: Some(ank_base::response::ResponseContent::Error(
                    ank_base::Error {
                        message: error_message
                    }
                )),
            }),
            from_server_command
        );

        server_task.abort();
        assert!(comm_middle_ware_receiver.try_recv().is_err());
    }

    // [utest->swdd~update-desired-state-with-missing-version~1]
    #[tokio::test]
    async fn utest_server_rejects_update_state_without_api_version() {
        let _ = env_logger::builder().is_test(true).try_init();
        let (to_server, server_receiver) = create_to_server_channel(common::CHANNEL_CAPACITY);
        let (to_agents, mut comm_middle_ware_receiver) =
            create_from_server_channel(common::CHANNEL_CAPACITY);

        let mut update_state_ankaios_no_version: CompleteState = CompleteState {
            ..Default::default()
        };
        update_state_ankaios_no_version.desired_state.api_version = "".to_string();

        let update_mask = vec![format!("desiredState.workloads.{}", WORKLOAD_NAME_1)];
        let mut server = AnkaiosServer::new(server_receiver, to_agents);
        let server_task = tokio::spawn(async move { server.start(None).await });

        // send new state to server
        let update_state_result = to_server
            .update_state(
                REQUEST_ID_A.to_string(),
                update_state_ankaios_no_version.clone(),
                update_mask,
            )
            .await;
        assert!(update_state_result.is_ok());

        let error_message = format!(
            "Unsupported API version. Received '', expected '{}'",
            State::default().api_version
        );
        let from_server_command = comm_middle_ware_receiver.recv().await.unwrap();
        assert_eq!(
            FromServer::Response(ank_base::Response {
                request_id: REQUEST_ID_A.to_string(),
                response_content: Some(ank_base::response::ResponseContent::Error(
                    ank_base::Error {
                        message: error_message
                    }
                )),
            }),
            from_server_command
        );

        server_task.abort();
        assert!(comm_middle_ware_receiver.try_recv().is_err());
    }

    // [utest->swdd~server-cleans-up-state~1]
    #[tokio::test]
    async fn utest_server_triggers_delete_of_actually_removed_workloads_from_delete_graph() {
        let _ = env_logger::builder().is_test(true).try_init();
        let (to_server, server_receiver) = create_to_server_channel(common::CHANNEL_CAPACITY);
        let (to_agents, _comm_middle_ware_receiver) =
            create_from_server_channel(common::CHANNEL_CAPACITY);

        let mut server = AnkaiosServer::new(server_receiver, to_agents);

        let mut mock_server_state = MockServerState::new();

        let workload_states = vec![common::objects::generate_test_workload_state(
            WORKLOAD_NAME_1,
            ExecutionState::removed(),
        )];

        mock_server_state
            .expect_cleanup_state()
            .with(mockall::predicate::eq(workload_states.clone()))
            .return_const(());
        server.server_state = mock_server_state;

        let server_task = tokio::spawn(async move { server.start(None).await });

        let update_workload_state_result = to_server.update_workload_state(workload_states).await;
        assert!(update_workload_state_result.is_ok());

        server_task.abort();
    }

    // [utest->swdd~server-handles-not-started-deleted-workloads~1]
    #[tokio::test]
    async fn utest_server_handles_deleted_workload_on_empty_agent() {
        let _ = env_logger::builder().is_test(true).try_init();
        let (to_server, server_receiver) = create_to_server_channel(common::CHANNEL_CAPACITY);
        let (to_agents, mut comm_middle_ware_receiver) =
            create_from_server_channel(common::CHANNEL_CAPACITY);

        let workload_without_agent = generate_test_workload_spec_with_param(
            "".to_owned(),
            WORKLOAD_NAME_1.to_owned(),
            RUNTIME_NAME.to_string(),
        );

        let workload_with_agent = generate_test_workload_spec_with_param(
            AGENT_B.to_owned(),
            WORKLOAD_NAME_2.to_owned(),
            RUNTIME_NAME.to_string(),
        );

        let update_state = CompleteState::default();
        let update_mask = vec!["desiredState.workloads".to_string()];

        let deleted_workload_without_agent = DeletedWorkload {
            instance_name: workload_without_agent.instance_name.clone(),
            ..Default::default()
        };
        let deleted_workload_with_agent = DeletedWorkload {
            instance_name: workload_with_agent.instance_name.clone(),
            ..Default::default()
        };

        let deleted_workloads = vec![
            deleted_workload_without_agent.clone(),
            deleted_workload_with_agent.clone(),
        ];

        let mut server = AnkaiosServer::new(server_receiver, to_agents);
        let mut mock_server_state = MockServerState::new();
        mock_server_state
            .expect_contains_connected_agent()
            .once()
            .return_const(false);
        mock_server_state
            .expect_update()
            .once()
            .return_const(Ok(Some((vec![], deleted_workloads.clone()))));
        server.server_state = mock_server_state;

        let update_state_result = to_server
            .update_state(REQUEST_ID_A.to_string(), update_state, update_mask.clone())
            .await;
        assert!(update_state_result.is_ok());

        let server_handle = server.start(None);

        // The receiver in the server receives the messages and terminates the infinite waiting-loop
        drop(to_server);
        tokio::join!(server_handle).0.unwrap();

        // the server sends the ExecutionState removed for the workload with an empty agent name
        let from_server_command = comm_middle_ware_receiver.recv().await.unwrap();
        assert_eq!(
            FromServer::UpdateWorkloadState(UpdateWorkloadState {
                workload_states: vec![WorkloadState {
                    instance_name: workload_without_agent.instance_name,
                    execution_state: ExecutionState::removed()
                }]
            }),
            from_server_command
        );

        // the server sends only a deleted workload for the workload with a non-empty agent name
        let from_server_command = comm_middle_ware_receiver.recv().await.unwrap();
        assert_eq!(
            FromServer::UpdateWorkload(UpdateWorkload {
                added_workloads: vec![],
                deleted_workloads: vec![deleted_workload_with_agent.clone()],
            }),
            from_server_command
        );

        // ignore UpdateStateSuccessful response
        assert!(matches!(
            comm_middle_ware_receiver.recv().await.unwrap(),
            FromServer::Response(_)
        ));

        assert!(comm_middle_ware_receiver.try_recv().is_err());
    }

    // [utest->swdd~server-receives-resource-availability~1]
    #[tokio::test]
    async fn utest_server_receives_agent_status_load() {
        let payload = AgentLoadStatus {
            agent_name: AGENT_A.to_string(),
            cpu_usage: CpuUsage { cpu_usage: 42 },
            free_memory: FreeMemory { free_memory: 42 },
        };

        let _ = env_logger::builder().is_test(true).try_init();
        let (to_server, server_receiver) = create_to_server_channel(common::CHANNEL_CAPACITY);
        let (to_agents, _comm_middle_ware_receiver) =
            create_from_server_channel(common::CHANNEL_CAPACITY);

        let mut server = AnkaiosServer::new(server_receiver, to_agents);
        let mut mock_server_state = MockServerState::new();
        mock_server_state
            .expect_update_agent_resource_availability()
            .with(mockall::predicate::eq(payload.clone()))
            .return_const(());
        server.server_state = mock_server_state;

        let agent_resource_result = to_server.agent_load_status(payload).await;
        assert!(agent_resource_result.is_ok());

        drop(to_server);
        let result = server.start(None).await;

        assert!(result.is_ok());
    }

    // [utest->swdd~server-handles-not-started-deleted-workloads~1]
    #[tokio::test]
    async fn utest_server_handles_pending_initial_deleted_workload_on_not_connected_agent() {
        let _ = env_logger::builder().is_test(true).try_init();
        let (_to_server, server_receiver) = create_to_server_channel(common::CHANNEL_CAPACITY);
        let (to_agents, mut comm_middle_ware_receiver) =
            create_from_server_channel(common::CHANNEL_CAPACITY);

        let mut server = AnkaiosServer::new(server_receiver, to_agents);
        let mut mock_server_state = MockServerState::new();
        mock_server_state
            .expect_contains_connected_agent()
            .once()
            .return_const(false);

        let workload = generate_test_workload_spec_with_param(
            AGENT_A.to_owned(),
            WORKLOAD_NAME_1.to_owned(),
            RUNTIME_NAME.to_string(),
        );

        server.server_state = mock_server_state;
        server.workload_states_map = generate_test_workload_states_map_with_data(
            workload.instance_name.agent_name(),
            workload.instance_name.workload_name(),
            workload.instance_name.id(),
            ExecutionState::initial(),
        );

        let deleted_workload_with_not_connected_agent = DeletedWorkload {
            instance_name: workload.instance_name.clone(),
            ..Default::default()
        };

        let deleted_workloads = vec![deleted_workload_with_not_connected_agent.clone()];

        let retained_deleted_workloads = server
            .handle_not_started_deleted_workloads(deleted_workloads)
            .await;

        assert!(retained_deleted_workloads.is_empty());

        assert_eq!(
            tokio::time::timeout(
                tokio::time::Duration::from_millis(100),
                comm_middle_ware_receiver.recv(),
            )
            .await,
            Ok(Some(FromServer::UpdateWorkloadState(UpdateWorkloadState {
                workload_states: vec![WorkloadState {
                    instance_name: workload.instance_name,
                    execution_state: ExecutionState::removed()
                }]
            })))
        );
    }

    #[tokio::test]
    async fn utest_server_log_cancel_request() {
        let (to_server, server_receiver) = create_to_server_channel(common::CHANNEL_CAPACITY);
        let (to_agents, mut comm_middle_ware_receiver) =
            create_from_server_channel(common::CHANNEL_CAPACITY);

        let request_id = REQUEST_ID.to_string();
        let mut server = AnkaiosServer::new(server_receiver, to_agents);
        let server_task = tokio::spawn(async move { server.start(None).await });

        // send new state to server
        let result = to_server.logs_cancel_request(request_id.clone()).await;
        assert!(result.is_ok());

        let from_server_command = comm_middle_ware_receiver.recv().await.unwrap();
        assert_eq!(
            FromServer::LogsCancelRequest(request_id,),
            from_server_command
        );

        server_task.abort();
        assert!(comm_middle_ware_receiver.try_recv().is_err());
    }
}<|MERGE_RESOLUTION|>--- conflicted
+++ resolved
@@ -319,15 +319,11 @@
                             .unwrap_or_illegal_state();
                     }
                     common::commands::RequestContent::LogsCancelRequest => {
-<<<<<<< HEAD
-                        log::debug!("Received LogsCancelRequest with ID: {}", request_id)
-=======
                         log::debug!("Got log cancel request with ID: {}", request_id);
                         self.to_agents
                             .logs_cancel_request(request_id)
                             .await
                             .unwrap_or_illegal_state();
->>>>>>> 2b147280
                     }
                 },
                 ToServer::UpdateWorkloadState(method_obj) => {
