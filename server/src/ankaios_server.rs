--- conflicted
+++ resolved
@@ -410,23 +410,20 @@
                         .await
                         .unwrap_or_illegal_state();
                 }
-<<<<<<< HEAD
-                ToServer::LogsResponse(request_id, logs_response) => {
-=======
-                ToServer::Stop(_method_obj) => {
-                    log::debug!("Received Stop from communications server");
-                    // TODO: handle the call
-                    break;
-                }
                 ToServer::LogEntriesResponse(request_id, logs_response) => {
->>>>>>> 430d3451
                     self.to_agents
                         .log_entries_response(request_id, logs_response)
                         .await
                         .unwrap_or_illegal_state();
                 }
-<<<<<<< HEAD
-
+                // [impl->swdd~server-forwards-logs-stop-response-messages~1]
+                ToServer::LogsStopResponse(request_id, logs_stop_response) => {
+                    log::debug!("Received LogsStopResponse with ID: {}", request_id);
+                    self.to_agents
+                        .logs_stop_response(request_id, logs_stop_response)
+                        .await
+                        .unwrap_or_illegal_state();
+                }
                 ToServer::Goodbye(goodbye) => {
                     log::warn!("Received 'Goodbye' from '{}'", goodbye.connection_name);
                     if goodbye.connection_name.starts_with(CLI_PREFIX) {
@@ -456,19 +453,6 @@
                     log::debug!("Received Stop from communications server");
                     // TODO: handle the call
                     break;
-=======
-                // [impl->swdd~server-forwards-logs-stop-response-messages~1]
-                ToServer::LogsStopResponse(request_id, logs_stop_response) => {
-                    log::debug!("Received LogsStopResponse with ID: {}", request_id);
-                    self.to_agents
-                        .logs_stop_response(request_id, logs_stop_response)
-                        .await
-                        .unwrap_or_illegal_state();
-                }
-
-                ToServer::Goodbye(_) => {
-                    log::warn!("Received unexpected 'Goodbye' from communications server");
->>>>>>> 430d3451
                 }
             }
         }
