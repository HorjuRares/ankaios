// Copyright (c) 2023 Elektrobit Automotive GmbH
//
// This program and the accompanying materials are made available under the
// terms of the Apache License, Version 2.0 which is available at
// https://www.apache.org/licenses/LICENSE-2.0.
//
// Unless required by applicable law or agreed to in writing, software
// distributed under the License is distributed on an "AS IS" BASIS, WITHOUT
// WARRANTIES OR CONDITIONS OF ANY KIND, either express or implied. See the
// License for the specific language governing permissions and limitations
// under the License.
//
// SPDX-License-Identifier: Apache-2.0

mod config_renderer;
mod cycle_check;
mod delete_graph;
mod log_campaign_store;
mod server_state;

<<<<<<< HEAD
use api::ank_base;
use common::commands::{LogsRequest, Request, UpdateWorkload};
=======
use api::ank_base::{self};
use common::commands::{Request, UpdateWorkload};
>>>>>>> 9355b751
use common::from_server_interface::{FromServerReceiver, FromServerSender};
use common::objects::{
    CompleteState, DeletedWorkload, ExecutionState, State, WorkloadInstanceName, WorkloadState,
    WorkloadStatesMap,
};

use common::std_extensions::IllegalStateResult;
use common::to_server_interface::{ToServerReceiver, ToServerSender};

#[cfg_attr(test, mockall_double::double)]
use server_state::ServerState;

use common::{
    from_server_interface::{FromServer, FromServerInterface},
    to_server_interface::ToServer,
};

use tokio::sync::mpsc::channel;

pub type ToServerChannel = (ToServerSender, ToServerReceiver);
pub type FromServerChannel = (FromServerSender, FromServerReceiver);

pub fn create_to_server_channel(capacity: usize) -> ToServerChannel {
    channel::<ToServer>(capacity)
}
pub fn create_from_server_channel(capacity: usize) -> FromServerChannel {
    channel::<FromServer>(capacity)
}

#[cfg_attr(test, mockall_double::double)]
use log_campaign_store::LogCampaignStore;

use log_campaign_store::LogSubscriberRequestId;

use std::collections::HashSet;

pub struct AnkaiosServer {
    // [impl->swdd~server-uses-async-channels~1]
    receiver: ToServerReceiver,
    // [impl->swdd~communication-to-from-server-middleware~1]
    to_agents: FromServerSender,
    server_state: ServerState,
    workload_states_map: WorkloadStatesMap,
    log_campaign_store: LogCampaignStore,
}

impl AnkaiosServer {
    pub fn new(receiver: ToServerReceiver, to_agents: FromServerSender) -> Self {
        AnkaiosServer {
            receiver,
            to_agents,
            server_state: ServerState::default(),
            workload_states_map: WorkloadStatesMap::default(),
            log_campaign_store: LogCampaignStore::default(),
        }
    }

    pub async fn start(&mut self, startup_state: Option<CompleteState>) -> Result<(), String> {
        if let Some(state) = startup_state {
            State::verify_api_version(&state.desired_state)?;

            match self.server_state.update(state, vec![]) {
                Ok(Some((added_workloads, deleted_workloads))) => {
                    // [impl->swdd~server-sets-state-of-new-workloads-to-pending~1]
                    self.workload_states_map.initial_state(&added_workloads);

                    let from_server_command = FromServer::UpdateWorkload(UpdateWorkload {
                        added_workloads,
                        deleted_workloads,
                    });
                    log::info!("Starting...");
                    self.to_agents
                        .send(from_server_command)
                        .await
                        .unwrap_or_illegal_state();
                }
                Ok(None) => log::info!("No initial workloads to send to agents."),
                Err(err) => {
                    // [impl->swdd~server-fails-on-invalid-startup-state~1]
                    return Err(err.to_string());
                }
            }
        } else {
            // [impl->swdd~server-starts-without-startup-config~1]
            log::info!("No startup manifest provided -> waiting for new workloads from the CLI");
        }
        self.listen_to_agents().await;
        Ok(())
    }

    async fn listen_to_agents(&mut self) {
        log::debug!("Start listening to agents...");
        while let Some(to_server_command) = self.receiver.recv().await {
            match to_server_command {
                ToServer::AgentHello(method_obj) => {
                    log::info!("Received AgentHello from '{}'", method_obj.agent_name);

                    let agent_name = method_obj.agent_name;

                    // [impl->swdd~server-informs-a-newly-connected-agent-workload-states~1]
                    let workload_states = self
                        .workload_states_map
                        .get_workload_state_excluding_agent(&agent_name);

                    if !workload_states.is_empty() {
                        log::debug!(
                            "Sending initial UpdateWorkloadState to agent '{}' with workload states: '{:?}'",
                            agent_name,
                            workload_states,
                        );

                        self.to_agents
                            .update_workload_state(workload_states)
                            .await
                            .unwrap_or_illegal_state();
                    } else {
                        log::debug!("No workload states to send.");
                    }

                    // Send this agent all workloads in the current state which are assigned to him
                    // [impl->swdd~agent-from-agent-field~1]
                    let added_workloads = self.server_state.get_workloads_for_agent(&agent_name);

                    log::debug!(
                        "Sending initial ServerHello to agent '{}' with added workloads: '{:?}'",
                        agent_name,
                        added_workloads,
                    );

                    // [impl->swdd~server-sends-all-workloads-on-start~2]
                    self.to_agents
                        .server_hello(Some(agent_name.clone()), added_workloads)
                        .await
                        .unwrap_or_illegal_state();

                    // [impl->swdd~server-stores-newly-connected-agent~1]
                    self.server_state.add_agent(agent_name);
                }
                // [impl->swdd~server-receives-resource-availability~1]
                ToServer::AgentLoadStatus(method_obj) => {
                    log::trace!(
                        "Received load status from agent '{}': CPU usage: {}%, Free Memory: {}B",
                        method_obj.agent_name,
                        method_obj.cpu_usage.cpu_usage,
                        method_obj.free_memory.free_memory,
                    );

                    self.server_state
                        .update_agent_resource_availability(method_obj);
                }
                ToServer::AgentGone(method_obj) => {
                    log::debug!("Received AgentGone from '{}'", method_obj.agent_name);
                    let agent_name = method_obj.agent_name;

                    // [impl->swdd~server-removes-disconnected-agents-from-state~1]
                    self.server_state.remove_agent(&agent_name);

                    // [impl->swdd~server-set-workload-state-on-disconnect~1]
                    self.workload_states_map.agent_disconnected(&agent_name);

                    // communicate the workload execution states to other agents
                    // [impl->swdd~server-distribute-workload-state-on-disconnect~1]
                    self.to_agents
                        .update_workload_state(
                            self.workload_states_map
                                .get_workload_state_for_agent(&agent_name),
                        )
                        .await
                        .unwrap_or_illegal_state();

                    // [impl->swdd~server-cancels-log-campaign-for-disconnected-agents~1]
                    let request_ids_of_disconnected_agent = self
                        .log_campaign_store
                        .remove_agent_log_campaign_entry(&agent_name)
                        .unwrap_or_default();

                    self.cancel_log_requests_of_disconnected_agent_workloads(
                        &agent_name,
                        request_ids_of_disconnected_agent,
                    )
                    .await;
                }
                // [impl->swdd~server-provides-update-desired-state-interface~1]
                ToServer::Request(Request {
                    request_id,
                    request_content,
                }) => match request_content {
                    // [impl->swdd~server-provides-interface-get-complete-state~2]
                    // [impl->swdd~server-includes-id-in-control-interface-response~1]
                    common::commands::RequestContent::CompleteStateRequest(
                        complete_state_request,
                    ) => {
                        log::debug!(
                            "Received CompleteStateRequest with id '{}' and field mask: '{:?}'",
                            request_id,
                            complete_state_request.field_mask
                        );
                        match self.server_state.get_complete_state_by_field_mask(
                            complete_state_request,
                            &self.workload_states_map,
                        ) {
                            Ok(complete_state) => self
                                .to_agents
                                .complete_state(request_id, complete_state)
                                .await
                                .unwrap_or_illegal_state(),
                            Err(error) => {
                                log::error!("Failed to get complete state: '{}'", error);
                                self.to_agents
                                    .complete_state(
                                        request_id,
                                        ank_base::CompleteState {
                                            ..Default::default()
                                        },
                                    )
                                    .await
                                    .unwrap_or_illegal_state();
                            }
                        }
                    }

                    // [impl->swdd~server-provides-update-desired-state-interface~1]
                    common::commands::RequestContent::UpdateStateRequest(update_state_request) => {
                        log::debug!(
                            "Received UpdateState. State '{:?}', update mask '{:?}'",
                            update_state_request.state,
                            update_state_request.update_mask
                        );

                        // [impl->swdd~update-desired-state-with-invalid-version~1]
                        // [impl->swdd~update-desired-state-with-missing-version~1]
                        // [impl->swdd~server-desired-state-field-conventions~1]
                        let updated_desired_state = &update_state_request.state.desired_state;
                        if let Err(error_message) = State::verify_api_version(updated_desired_state)
                            .and_then(|_| State::verify_configs_format(updated_desired_state))
                        {
                            log::warn!("The CompleteState in the request has wrong format. {} -> ignoring the request", error_message);

                            self.to_agents
                                .error(request_id, error_message)
                                .await
                                .unwrap_or_illegal_state();
                            continue;
                        }

                        // [impl->swdd~update-desired-state-with-update-mask~1]
                        // [impl->swdd~update-desired-state-empty-update-mask~1]
                        match self
                            .server_state
                            .update(update_state_request.state, update_state_request.update_mask)
                        {
                            Ok(Some((added_workloads, deleted_workloads))) => {
                                log::info!(
                                        "The update has {} new or updated workloads, {} workloads to delete",
                                        added_workloads.len(),
                                        deleted_workloads.len()
                                    );

                                // [impl->swdd~server-sets-state-of-new-workloads-to-pending~1]
                                self.workload_states_map.initial_state(&added_workloads);

                                let added_workloads_names = added_workloads
                                    .iter()
                                    .map(|x| x.instance_name.to_string())
                                    .collect();
                                let deleted_workloads_names = deleted_workloads
                                    .iter()
                                    .map(|x| x.instance_name.to_string())
                                    .collect();

                                // [impl->swdd~server-cancels-log-campaign-for-deleted-workloads~1]
                                self.cancel_log_requests_of_deleted_workloads(&deleted_workloads)
                                    .await;

                                // [impl->swdd~server-handles-not-started-deleted-workloads~1]
                                let retained_deleted_workloads = self
                                    .handle_not_started_deleted_workloads(deleted_workloads)
                                    .await;

                                let from_server_command =
                                    FromServer::UpdateWorkload(UpdateWorkload {
                                        added_workloads,
                                        deleted_workloads: retained_deleted_workloads,
                                    });
                                self.to_agents
                                    .send(from_server_command)
                                    .await
                                    .unwrap_or_illegal_state();
                                log::debug!("Send UpdateStateSuccess for request '{}'", request_id);
                                // [impl->swdd~server-update-state-success-response~1]
                                self.to_agents
                                    .update_state_success(
                                        request_id,
                                        added_workloads_names,
                                        deleted_workloads_names,
                                    )
                                    .await
                                    .unwrap_or_illegal_state();
                            }
                            Ok(None) => {
                                log::debug!(
                                "The current state and new state are identical -> nothing to do"
                            );
                                self.to_agents
                                    .update_state_success(request_id, vec![], vec![])
                                    .await
                                    .unwrap_or_illegal_state();
                            }
                            Err(error_msg) => {
                                // [impl->swdd~server-continues-on-invalid-updated-state~1]
                                log::error!("Update rejected: '{error_msg}'",);
                                self.to_agents
                                    .error(request_id, format!("Update rejected: '{error_msg}'"))
                                    .await
                                    .unwrap_or_illegal_state();
                            }
                        }
                    }
                    // [impl->swdd~server-handles-logs-request-message~1]
                    common::commands::RequestContent::LogsRequest(logs_request) => {
<<<<<<< HEAD
                        log::debug!(
                            "Got log request. Id: {}, Workload Instance Names: {}",
                            request_id,
                            logs_request
                                .workload_names
                                .iter()
                                .map(|name| name.to_string())
                                .collect::<Vec<String>>()
                                .join(", ")
                        );

                        let valid_workload_names: Vec<WorkloadInstanceName> = logs_request
                            .workload_names
                            .iter()
                            .filter_map(|name| {
                                self.server_state
                                    .get_workload_spec_by_instance_name(name)
                                    .map(|_| name.clone())
                            })
                            .collect();

                        if valid_workload_names.is_empty() {
                            log::warn!(
                                "No valid workload names provided in logs request: {:?}",
                                logs_request.workload_names
                            );
                            self.to_agents
                                .error(request_id, "No valid workload names provided".into())
                                .await
                                .unwrap_or_illegal_state();
                            continue;
                        }

                        let valid_logs_request = LogsRequest {
                            workload_names: valid_workload_names,
                            ..logs_request
                        };

                        self.to_agents
                            .logs_request(request_id.clone(), valid_logs_request.clone().into())
                            .await
                            .unwrap_or_illegal_state();

                        self.to_agents
                            .logs_request_accepted(request_id, valid_logs_request.into())
=======
                        log::debug!("Got log request with ID: {}", request_id);

                        self.to_agents
                            .logs_request(request_id.clone(), logs_request.into())
>>>>>>> 9355b751
                            .await
                            .unwrap_or_illegal_state();

                        self.log_campaign_store.insert_log_campaign(request_id);
                    }
                    // [impl->swdd~server-handles-logs-cancel-request-message~1]
                    common::commands::RequestContent::LogsCancelRequest => {
                        log::debug!("Got log cancel request with ID: {}", request_id);

                        self.log_campaign_store.remove_logs_request_id(&request_id);

                        self.to_agents
                            .logs_cancel_request(request_id)
                            .await
                            .unwrap_or_illegal_state();
                    }
                },
                ToServer::UpdateWorkloadState(method_obj) => {
                    log::debug!(
                        "Received UpdateWorkloadState: '{:?}'",
                        method_obj.workload_states
                    );

                    // [impl->swdd~server-stores-workload-state~1]
                    self.workload_states_map
                        .process_new_states(method_obj.workload_states.clone());

                    // [impl->swdd~server-cleans-up-state~1]
                    self.server_state.cleanup_state(&method_obj.workload_states);

                    // [impl->swdd~server-forwards-workload-state~1]
                    self.to_agents
                        .update_workload_state(method_obj.workload_states)
                        .await
                        .unwrap_or_illegal_state();
                }
                ToServer::LogEntriesResponse(request_id, logs_response) => {
                    self.to_agents
                        .log_entries_response(request_id, logs_response)
                        .await
                        .unwrap_or_illegal_state();
                }
                // [impl->swdd~server-forwards-logs-stop-response-messages~1]
                ToServer::LogsStopResponse(request_id, logs_stop_response) => {
                    log::debug!("Received LogsStopResponse with ID: {}", request_id);
                    self.to_agents
                        .logs_stop_response(request_id, logs_stop_response)
                        .await
                        .unwrap_or_illegal_state();
                }
                ToServer::Goodbye(goodbye) => {
                    log::debug!("Received 'Goodbye' from '{}'", goodbye.connection_name);

                    // [impl->swdd~server-cancels-log-campaign-for-disconnected-cli~1]
                    if let Some(cli_logs_request_id) = self
                        .log_campaign_store
                        .remove_cli_log_campaign_entry(&goodbye.connection_name)
                    {
                        log::debug!(
                            "Sending logs cancel request for disconnected CLI '{}' for request ID: '{}'",
                            goodbye.connection_name,
                            cli_logs_request_id
                        );
                        self.to_agents
                            .logs_cancel_request(cli_logs_request_id)
                            .await
                            .unwrap_or_illegal_state();
                    }
                }
                ToServer::Stop(_method_obj) => {
                    log::debug!("Received Stop from communications server");
                    // TODO: handle the call
                    break;
                }
            }
        }
    }

    // [impl->swdd~server-handles-not-started-deleted-workloads~1]
    async fn handle_not_started_deleted_workloads(
        &mut self,
        mut deleted_workloads: Vec<DeletedWorkload>,
    ) -> Vec<DeletedWorkload> {
        let mut deleted_states = vec![];
        deleted_workloads.retain(|deleted_wl| {
            if deleted_wl.instance_name.agent_name().is_empty()
                || self.deleted_workload_never_started_on_agent(deleted_wl)
            {
                self.workload_states_map.remove(&deleted_wl.instance_name);
                deleted_states.push(WorkloadState {
                    instance_name: deleted_wl.instance_name.clone(),
                    execution_state: ExecutionState::removed(),
                });

                return false;
            }
            true
        });
        if !deleted_states.is_empty() {
            log::debug!(
                "Send UpdateWorkloadState for not started deleted workloads: '{:?}'",
                deleted_states
            );
            self.to_agents
                .update_workload_state(deleted_states)
                .await
                .unwrap_or_illegal_state();
        }

        deleted_workloads
    }

    fn deleted_workload_never_started_on_agent(&self, deleted_workload: &DeletedWorkload) -> bool {
        !self
            .server_state
            .contains_connected_agent(deleted_workload.instance_name.agent_name())
            && self
                .workload_states_map
                .get_workload_state_for_workload(&deleted_workload.instance_name)
                .is_some_and(|current_execution_state| current_execution_state.is_pending_initial())
    }

    // [impl->swdd~server-cancels-log-campaign-for-disconnected-agents~1]
    async fn cancel_log_requests_of_disconnected_agent_workloads(
        &mut self,
        agent_name: &str,
        request_ids_of_disconnected_agent: HashSet<LogSubscriberRequestId>,
    ) {
        for request_id in request_ids_of_disconnected_agent {
            log::debug!(
                "Sending logs cancel request for disconnected agent '{}' with request id: {}",
                agent_name,
                request_id
            );
            self.to_agents
                .logs_cancel_request(request_id)
                .await
                .unwrap_or_illegal_state();
        }
    }

    // [impl->swdd~server-cancels-log-campaign-for-deleted-workloads~1]
    async fn cancel_log_requests_of_deleted_workloads(
        &mut self,
        deleted_workloads: &Vec<DeletedWorkload>,
    ) {
        for deleted_workload in deleted_workloads {
            if let Some(request_ids) = self.log_campaign_store.remove_collector_campaign_entry(
                &deleted_workload.instance_name.workload_name().to_owned(),
            ) {
                for request_id in request_ids {
                    log::debug!(
                        "Sending logs cancel request for deleted workload '{}' with request id: {}",
                        deleted_workload.instance_name.workload_name(),
                        request_id
                    );
                    self.to_agents
                        .logs_cancel_request(request_id)
                        .await
                        .unwrap_or_illegal_state();
                }
            }
        }
    }
}

//////////////////////////////////////////////////////////////////////////////
//                 ########  #######    #########  #########                //
//                    ##     ##        ##             ##                    //
//                    ##     #####     #########      ##                    //
//                    ##     ##                ##     ##                    //
//                    ##     #######   #########      ##                    //
//////////////////////////////////////////////////////////////////////////////

#[cfg(test)]
mod tests {
    use std::collections::{HashMap, HashSet};

    use super::AnkaiosServer;
    use crate::ankaios_server::server_state::{MockServerState, UpdateStateError};
    use crate::ankaios_server::{create_from_server_channel, create_to_server_channel};

    use super::ank_base;
    use api::ank_base::WorkloadMap;
    use common::commands::{
        AgentLoadStatus, CompleteStateRequest, LogsRequest, ServerHello, UpdateWorkload,
        UpdateWorkloadState,
    };
    use common::from_server_interface::FromServer;
    use common::objects::{
        generate_test_stored_workload_spec, generate_test_workload_spec_with_param,
        generate_test_workload_states_map_with_data, CompleteState, CpuUsage, DeletedWorkload,
        ExecutionState, ExecutionStateEnum, FreeMemory, PendingSubstate, State,
        WorkloadInstanceName, WorkloadState,
    };
    use common::test_utils::generate_test_proto_workload_with_param;
    use common::to_server_interface::ToServerInterface;
    use mockall::predicate;

    const AGENT_A: &str = "agent_A";
    const AGENT_B: &str = "agent_B";
    const WORKLOAD_NAME_1: &str = "workload_1";
    const WORKLOAD_NAME_2: &str = "workload_2";
    const WORKLOAD_NAME_3: &str = "workload_3";
    const RUNTIME_NAME: &str = "runtime";
    const REQUEST_ID: &str = "request_1";
    const REQUEST_ID_A: &str = "agent_A@request_1";
    const REQUEST_ID_B: &str = "agent_B@request_2";
    const INSTANCE_ID: &str = "instance_id";
    const MESSAGE: &str = "message";

    // [utest->swdd~server-uses-async-channels~1]
    // [utest->swdd~server-fails-on-invalid-startup-state~1]
    #[tokio::test]
    async fn utest_server_start_fail_on_invalid_startup_manifest() {
        let _ = env_logger::builder().is_test(true).try_init();
        let (_to_server, server_receiver) = create_to_server_channel(common::CHANNEL_CAPACITY);
        let (to_agents, mut comm_middle_ware_receiver) =
            create_from_server_channel(common::CHANNEL_CAPACITY);

        // contains a self cycle to workload_A
        let workload = generate_test_stored_workload_spec(AGENT_A, RUNTIME_NAME);

        let startup_state = CompleteState {
            desired_state: State {
                workloads: HashMap::from([("workload_A".to_string(), workload)]),
                ..Default::default()
            },
            ..Default::default()
        };

        let mut server = AnkaiosServer::new(server_receiver, to_agents);
        let mut mock_server_state = MockServerState::new();
        mock_server_state
            .expect_update()
            .with(
                mockall::predicate::eq(startup_state.clone()),
                mockall::predicate::eq(vec![]),
            )
            .once()
            .return_const(Err(UpdateStateError::CycleInDependencies(
                "workload_A part of cycle.".to_string(),
            )));
        server.server_state = mock_server_state;

        let result = server.start(Some(startup_state)).await;
        assert_eq!(
            result,
            Err("workload dependency 'workload_A part of cycle.' is part of a cycle.".into())
        );

        assert!(comm_middle_ware_receiver.try_recv().is_err());
    }

    // [utest->swdd~server-fails-on-invalid-startup-state~1]
    #[tokio::test]
    async fn utest_server_start_fail_on_startup_manifest_with_invalid_version() {
        let (_to_server, server_receiver) = create_to_server_channel(common::CHANNEL_CAPACITY);
        let (to_agents, _comm_middle_ware_receiver) =
            create_from_server_channel(common::CHANNEL_CAPACITY);

        let startup_state = CompleteState {
            desired_state: State {
                api_version: "invalidVersion".into(),
                ..Default::default()
            },
            ..Default::default()
        };

        let mut server = AnkaiosServer::new(server_receiver, to_agents);
        let result = server.start(Some(startup_state)).await;
        assert_eq!(
            result,
            Err("Unsupported API version. Received 'invalidVersion', expected 'v0.1'".into())
        );
    }

    // [utest->swdd~server-continues-on-invalid-updated-state~1]
    #[tokio::test]
    async fn utest_server_update_state_continues_on_invalid_new_state() {
        let _ = env_logger::builder().is_test(true).try_init();
        let (to_server, server_receiver) = create_to_server_channel(common::CHANNEL_CAPACITY);
        let (to_agents, mut comm_middle_ware_receiver) =
            create_from_server_channel(common::CHANNEL_CAPACITY);

        /* new workload invalidates the state because
        it contains a self cycle in the inter workload dependencies config */
        let mut updated_workload = generate_test_workload_spec_with_param(
            AGENT_A.to_string(),
            "workload_A".to_string(),
            RUNTIME_NAME.to_string(),
        );

        let new_state = CompleteState {
            desired_state: State {
                workloads: HashMap::from([(
                    updated_workload.instance_name.workload_name().to_owned(),
                    updated_workload.clone().into(),
                )]),
                ..Default::default()
            },
            ..Default::default()
        };

        // fix new state by deleting the dependencies
        let mut fixed_state = new_state.clone();
        updated_workload.dependencies.clear();
        fixed_state.desired_state.workloads = HashMap::from([(
            updated_workload.instance_name.workload_name().to_owned(),
            updated_workload.clone().into(),
        )]);

        let update_mask = vec!["desiredState.workloads".to_string()];

        let mut server = AnkaiosServer::new(server_receiver, to_agents);
        let mut mock_server_state = MockServerState::new();
        let mut seq = mockall::Sequence::new();
        mock_server_state
            .expect_update()
            .with(
                mockall::predicate::eq(new_state.clone()),
                mockall::predicate::eq(update_mask.clone()),
            )
            .once()
            .in_sequence(&mut seq)
            .return_const(Err(UpdateStateError::CycleInDependencies(
                "workload_A".to_string(),
            )));

        let added_workloads = vec![updated_workload.clone()];
        let deleted_workloads = vec![];

        mock_server_state
            .expect_update()
            .with(
                mockall::predicate::eq(fixed_state.clone()),
                mockall::predicate::eq(update_mask.clone()),
            )
            .once()
            .in_sequence(&mut seq)
            .return_const(Ok(Some((
                added_workloads.clone(),
                deleted_workloads.clone(),
            ))));

        server.server_state = mock_server_state;

        let server_task = tokio::spawn(async move { server.start(None).await });

        // send the new invalid state update
        assert!(to_server
            .update_state(
                REQUEST_ID_A.to_string(),
                new_state.clone(),
                update_mask.clone()
            )
            .await
            .is_ok());

        assert!(matches!(
            comm_middle_ware_receiver.recv().await.unwrap(),
            FromServer::Response(ank_base::Response {
                request_id,
                response_content: Some(ank_base::response::ResponseContent::Error(_))
            }) if request_id == REQUEST_ID_A
        ));

        // send the update with the new clean state again
        assert!(to_server
            .update_state(REQUEST_ID_A.to_string(), fixed_state.clone(), update_mask)
            .await
            .is_ok());

        let from_server_command = comm_middle_ware_receiver.recv().await.unwrap();

        let expected_from_server_command = FromServer::UpdateWorkload(UpdateWorkload {
            added_workloads,
            deleted_workloads,
        });
        assert_eq!(from_server_command, expected_from_server_command);

        assert_eq!(
            comm_middle_ware_receiver.recv().await.unwrap(),
            FromServer::Response(ank_base::Response {
                request_id: REQUEST_ID_A.into(),
                response_content: Some(ank_base::response::ResponseContent::UpdateStateSuccess(
                    ank_base::UpdateStateSuccess {
                        added_workloads: vec![updated_workload.instance_name.to_string()],
                        deleted_workloads: Vec::new(),
                    }
                )),
            })
        );

        // make sure all messages are consumed
        assert!(comm_middle_ware_receiver.try_recv().is_err());

        server_task.abort();
    }

    // [utest->swdd~server-sets-state-of-new-workloads-to-pending~1]
    // [utest->swdd~server-uses-async-channels~1]
    #[tokio::test]
    async fn utest_server_start_with_valid_startup_manifest() {
        let _ = env_logger::builder().is_test(true).try_init();
        let (to_server, server_receiver) = create_to_server_channel(common::CHANNEL_CAPACITY);
        let (to_agents, mut comm_middle_ware_receiver) =
            create_from_server_channel(common::CHANNEL_CAPACITY);

        let workload = generate_test_workload_spec_with_param(
            AGENT_A.to_string(),
            WORKLOAD_NAME_1.to_string(),
            RUNTIME_NAME.to_string(),
        );

        let startup_state = CompleteState {
            desired_state: State {
                workloads: HashMap::from([(
                    workload.instance_name.workload_name().to_owned(),
                    workload.clone().into(),
                )]),
                ..Default::default()
            },
            ..Default::default()
        };

        let added_workloads = vec![workload.clone()];
        let deleted_workloads = vec![];

        let mut server = AnkaiosServer::new(server_receiver, to_agents);
        let mut mock_server_state = MockServerState::new();
        mock_server_state
            .expect_update()
            .with(
                mockall::predicate::eq(startup_state.clone()),
                mockall::predicate::eq(vec![]),
            )
            .once()
            .return_const(Ok(Some((
                added_workloads.clone(),
                deleted_workloads.clone(),
            ))));

        server.server_state = mock_server_state;

        let server_handle = server.start(Some(startup_state));

        // The receiver in the server receives the messages and terminates the infinite waiting-loop
        drop(to_server);
        tokio::join!(server_handle).0.unwrap();

        let from_server_command = comm_middle_ware_receiver.recv().await.unwrap();

        let expected_from_server_command = FromServer::UpdateWorkload(UpdateWorkload {
            added_workloads,
            deleted_workloads,
        });
        assert_eq!(from_server_command, expected_from_server_command);

        assert_eq!(
            server
                .workload_states_map
                .get_workload_state_for_agent(AGENT_A),
            vec![WorkloadState {
                instance_name: workload.instance_name,
                execution_state: ExecutionState {
                    state: ExecutionStateEnum::Pending(PendingSubstate::Initial),
                    additional_info: Default::default()
                }
            }]
        );

        assert!(comm_middle_ware_receiver.try_recv().is_err());
    }

    // [utest->swdd~server-uses-async-channels~1]
    // [utest->swdd~server-sends-all-workloads-on-start~2]
    // [utest->swdd~agent-from-agent-field~1]
    // [utest->swdd~server-starts-without-startup-config~1]
    // [utest->swdd~server-stores-newly-connected-agent~1]
    #[tokio::test]
    async fn utest_server_sends_workloads_and_workload_states() {
        let _ = env_logger::builder().is_test(true).try_init();
        let (to_server, server_receiver) = create_to_server_channel(common::CHANNEL_CAPACITY);
        let (to_agents, mut comm_middle_ware_receiver) =
            create_from_server_channel(common::CHANNEL_CAPACITY);

        let mut server = AnkaiosServer::new(server_receiver, to_agents);

        let w1 = generate_test_workload_spec_with_param(
            AGENT_A.to_owned(),
            WORKLOAD_NAME_1.to_owned(),
            RUNTIME_NAME.to_string(),
        );

        let w2 = generate_test_workload_spec_with_param(
            AGENT_B.to_owned(),
            WORKLOAD_NAME_2.to_owned(),
            RUNTIME_NAME.to_string(),
        );

        let mut mock_server_state = MockServerState::new();

        mock_server_state.expect_cleanup_state().return_const(());

        let mut seq = mockall::Sequence::new();
        mock_server_state
            .expect_get_workloads_for_agent()
            .with(mockall::predicate::eq(AGENT_A.to_string()))
            .once()
            .in_sequence(&mut seq)
            .return_const(vec![w1.clone()]);

        mock_server_state
            .expect_add_agent()
            .with(predicate::eq(AGENT_A.to_owned()))
            .once()
            .in_sequence(&mut seq)
            .return_const(());

        mock_server_state
            .expect_get_workloads_for_agent()
            .with(mockall::predicate::eq(AGENT_B.to_string()))
            .once()
            .in_sequence(&mut seq)
            .return_const(vec![w2.clone()]);

        mock_server_state
            .expect_add_agent()
            .with(predicate::eq(AGENT_B.to_owned()))
            .once()
            .in_sequence(&mut seq)
            .return_const(());

        server.server_state = mock_server_state;

        let server_task = tokio::spawn(async move { server.start(None).await });

        // first agent connects to the server
        let agent_hello_result = to_server.agent_hello(AGENT_A.to_string()).await;
        assert!(agent_hello_result.is_ok());

        let from_server_command = comm_middle_ware_receiver.recv().await.unwrap();

        assert_eq!(
            FromServer::ServerHello(ServerHello {
                agent_name: Some(AGENT_A.to_string()),
                added_workloads: vec![w1],
            }),
            from_server_command
        );

        // [utest->swdd~server-informs-a-newly-connected-agent-workload-states~1]
        // [utest->swdd~server-starts-without-startup-config~1]
        // send update_workload_state for first agent which is then stored in the workload_state_db in ankaios server
        let test_wl_1_state_running = common::objects::generate_test_workload_state(
            WORKLOAD_NAME_1,
            ExecutionState::running(),
        );
        let update_workload_state_result = to_server
            .update_workload_state(vec![test_wl_1_state_running.clone()])
            .await;
        assert!(update_workload_state_result.is_ok());

        let from_server_command = comm_middle_ware_receiver.recv().await.unwrap();

        assert_eq!(
            FromServer::UpdateWorkloadState(UpdateWorkloadState {
                workload_states: vec![test_wl_1_state_running.clone()]
            }),
            from_server_command
        );

        let agent_hello_result = to_server.agent_hello(AGENT_B.to_owned()).await;
        assert!(agent_hello_result.is_ok());

        let from_server_command = comm_middle_ware_receiver.recv().await.unwrap();

        assert_eq!(
            FromServer::UpdateWorkloadState(UpdateWorkloadState {
                workload_states: vec![test_wl_1_state_running]
            }),
            from_server_command
        );

        let from_server_command = comm_middle_ware_receiver.recv().await.unwrap();

        assert_eq!(
            FromServer::ServerHello(ServerHello {
                agent_name: Some(AGENT_B.to_string()),
                added_workloads: vec![w2],
            }),
            from_server_command
        );

        // [utest->swdd~server-forwards-workload-state~1]
        // send update_workload_state for second agent which is then stored in the workload_state_db in ankaios server
        let test_wl_2_state_succeeded = common::objects::generate_test_workload_state(
            WORKLOAD_NAME_2,
            ExecutionState::succeeded(),
        );
        let update_workload_state_result = to_server
            .update_workload_state(vec![test_wl_2_state_succeeded.clone()])
            .await;
        assert!(update_workload_state_result.is_ok());

        let from_server_command = comm_middle_ware_receiver.recv().await.unwrap();

        assert_eq!(
            FromServer::UpdateWorkloadState(UpdateWorkloadState {
                workload_states: vec![test_wl_2_state_succeeded.clone()]
            }),
            from_server_command
        );

        // send update_workload_state for first agent again which is then updated in the workload_state_db in ankaios server
        let test_wl_1_state_succeeded = common::objects::generate_test_workload_state(
            WORKLOAD_NAME_2,
            ExecutionState::succeeded(),
        );
        let update_workload_state_result = to_server
            .update_workload_state(vec![test_wl_1_state_succeeded.clone()])
            .await;
        assert!(update_workload_state_result.is_ok());

        let from_server_command = comm_middle_ware_receiver.recv().await.unwrap();

        assert_eq!(
            FromServer::UpdateWorkloadState(UpdateWorkloadState {
                workload_states: vec![test_wl_1_state_succeeded.clone()]
            }),
            from_server_command
        );

        server_task.abort();
        assert!(comm_middle_ware_receiver.try_recv().is_err());
    }

    // [utest->swdd~server-uses-async-channels~1]
    // [utest->swdd~server-provides-update-desired-state-interface~1]
    // [utest->swdd~server-starts-without-startup-config~1]
    // [utest->swdd~server-update-state-success-response~1]
    #[tokio::test]
    async fn utest_server_sends_workloads_and_workload_states_when_requested_update_state_success()
    {
        let _ = env_logger::builder().is_test(true).try_init();
        let (to_server, server_receiver) = create_to_server_channel(common::CHANNEL_CAPACITY);
        let (to_agents, mut comm_middle_ware_receiver) =
            create_from_server_channel(common::CHANNEL_CAPACITY);

        let mut w1 = generate_test_workload_spec_with_param(
            AGENT_A.to_owned(),
            WORKLOAD_NAME_1.to_owned(),
            RUNTIME_NAME.to_string(),
        );
        w1.runtime_config = "changed".to_string();

        let update_state = CompleteState {
            desired_state: State {
                workloads: vec![(WORKLOAD_NAME_1.to_owned(), w1.clone().into())]
                    .into_iter()
                    .collect(),
                ..Default::default()
            },
            ..Default::default()
        };

        let added_workloads = vec![w1.clone()];
        let deleted_workloads = vec![];

        let update_mask = vec![format!("desiredState.workloads.{}", WORKLOAD_NAME_1)];
        let mut server = AnkaiosServer::new(server_receiver, to_agents);
        let mut mock_server_state = MockServerState::new();
        mock_server_state
            .expect_update()
            .with(
                mockall::predicate::eq(update_state.clone()),
                mockall::predicate::eq(update_mask.clone()),
            )
            .once()
            .return_const(Ok(Some((
                added_workloads.clone(),
                deleted_workloads.clone(),
            ))));
        server.server_state = mock_server_state;
        let server_task = tokio::spawn(async move { server.start(None).await });

        // send new state to server
        let update_state_result = to_server
            .update_state(REQUEST_ID_A.to_string(), update_state, update_mask)
            .await;
        assert!(update_state_result.is_ok());

        let update_workload_message = comm_middle_ware_receiver.recv().await.unwrap();
        assert_eq!(
            FromServer::UpdateWorkload(UpdateWorkload {
                added_workloads: added_workloads.clone(),
                deleted_workloads: deleted_workloads.clone(),
            }),
            update_workload_message
        );

        let update_state_success_message = comm_middle_ware_receiver.recv().await.unwrap();
        assert_eq!(
            FromServer::Response(ank_base::Response {
                request_id: REQUEST_ID_A.to_string(),
                response_content: Some(ank_base::response::ResponseContent::UpdateStateSuccess(
                    ank_base::UpdateStateSuccess {
                        added_workloads: added_workloads
                            .into_iter()
                            .map(|x| x.instance_name.to_string())
                            .collect(),
                        deleted_workloads: deleted_workloads
                            .into_iter()
                            .map(|x| x.instance_name.to_string())
                            .collect()
                    }
                ))
            }),
            update_state_success_message
        );

        server_task.abort();
        assert!(comm_middle_ware_receiver.try_recv().is_err());
    }

    // [utest->swdd~server-uses-async-channels~1]
    // [utest->swdd~server-provides-update-desired-state-interface~1]
    // [utest->swdd~server-starts-without-startup-config~1]
    #[tokio::test]
    async fn utest_server_sends_workloads_and_workload_states_when_requested_update_state_nothing_to_do(
    ) {
        let _ = env_logger::builder().is_test(true).try_init();
        let (to_server, server_receiver) = create_to_server_channel(common::CHANNEL_CAPACITY);
        let (to_agents, mut comm_middle_ware_receiver) =
            create_from_server_channel(common::CHANNEL_CAPACITY);

        let mut w1 =
            generate_test_stored_workload_spec(AGENT_A.to_owned(), RUNTIME_NAME.to_string());
        w1.runtime_config = "changed".to_string();

        let update_state = CompleteState {
            desired_state: State {
                workloads: vec![(WORKLOAD_NAME_1.to_owned(), w1.clone())]
                    .into_iter()
                    .collect(),
                ..Default::default()
            },
            ..Default::default()
        };
        let update_mask = vec![format!("desiredState.workloads.{}", WORKLOAD_NAME_1)];
        let mut server = AnkaiosServer::new(server_receiver, to_agents);
        let mut mock_server_state = MockServerState::new();
        mock_server_state
            .expect_update()
            .with(
                mockall::predicate::eq(update_state.clone()),
                mockall::predicate::eq(update_mask.clone()),
            )
            .once()
            .return_const(Ok(None));
        server.server_state = mock_server_state;
        let server_task = tokio::spawn(async move { server.start(None).await });

        // send new state to server
        let update_state_result = to_server
            .update_state(REQUEST_ID_A.to_string(), update_state, update_mask)
            .await;
        assert!(update_state_result.is_ok());

        assert!(matches!(
            comm_middle_ware_receiver.recv().await.unwrap(),
            FromServer::Response(ank_base::Response {
                request_id,
                response_content: Some(ank_base::response::ResponseContent::UpdateStateSuccess(ank_base::UpdateStateSuccess {
                    added_workloads,
                    deleted_workloads
                }))
            }) if request_id == REQUEST_ID_A && added_workloads.is_empty() && deleted_workloads.is_empty()
        ));

        assert!(tokio::time::timeout(
            tokio::time::Duration::from_millis(200),
            comm_middle_ware_receiver.recv()
        )
        .await
        .is_err());

        server_task.abort();
        assert!(comm_middle_ware_receiver.try_recv().is_err());
    }

    // [utest->swdd~server-uses-async-channels~1]
    // [utest->swdd~server-provides-update-desired-state-interface~1]
    // [utest->swdd~server-starts-without-startup-config~1]
    #[tokio::test]
    async fn utest_server_sends_workloads_and_workload_states_when_requested_update_state_error() {
        let _ = env_logger::builder().is_test(true).try_init();
        let (to_server, server_receiver) = create_to_server_channel(common::CHANNEL_CAPACITY);
        let (to_agents, mut comm_middle_ware_receiver) =
            create_from_server_channel(common::CHANNEL_CAPACITY);

        let w1 = generate_test_stored_workload_spec(AGENT_A.to_owned(), RUNTIME_NAME.to_string());

        let update_state = CompleteState {
            desired_state: State {
                workloads: vec![(WORKLOAD_NAME_1.to_owned(), w1.clone())]
                    .into_iter()
                    .collect(),
                ..Default::default()
            },
            ..Default::default()
        };
        let update_mask = vec![format!("desiredState.workloads.{}", WORKLOAD_NAME_1)];
        let mut server = AnkaiosServer::new(server_receiver, to_agents);
        let mut mock_server_state = MockServerState::new();
        mock_server_state
            .expect_update()
            .with(
                mockall::predicate::eq(update_state.clone()),
                mockall::predicate::eq(update_mask.clone()),
            )
            .once()
            .return_const(Err(UpdateStateError::ResultInvalid(
                "some update error.".to_string(),
            )));
        server.server_state = mock_server_state;
        let server_task = tokio::spawn(async move { server.start(None).await });

        // send new state to server
        let update_state_result = to_server
            .update_state(REQUEST_ID_A.to_string(), update_state, update_mask)
            .await;
        assert!(update_state_result.is_ok());

        assert!(matches!(
            comm_middle_ware_receiver.recv().await.unwrap(),
            FromServer::Response(ank_base::Response {
                request_id,
                response_content: Some(ank_base::response::ResponseContent::Error(_))
            }) if request_id == REQUEST_ID_A
        ));

        assert!(tokio::time::timeout(
            tokio::time::Duration::from_millis(200),
            comm_middle_ware_receiver.recv()
        )
        .await
        .is_err());

        server_task.abort();
        assert!(comm_middle_ware_receiver.try_recv().is_err());
    }

    // [utest->swdd~server-handles-logs-request-message~1]
    #[tokio::test]
    async fn utest_server_forward_logs_request_to_agents() {
        let _ = env_logger::builder().is_test(true).try_init();
        let (to_server, server_receiver) = create_to_server_channel(common::CHANNEL_CAPACITY);
        let (to_agents, mut comm_middle_ware_receiver) =
            create_from_server_channel(common::CHANNEL_CAPACITY);

        let mut server = AnkaiosServer::new(server_receiver, to_agents);
        let mut mock_server_state = MockServerState::new();

        let workload_spec = generate_test_workload_spec_with_param(
            AGENT_A.to_owned(),
            WORKLOAD_NAME_1.to_owned(),
            RUNTIME_NAME.to_string(),
        );
        mock_server_state
            .expect_get_workload_spec_by_instance_name()
            .with(mockall::predicate::function(
                |instance_name: &WorkloadInstanceName| {
                    instance_name
                        == &WorkloadInstanceName::new(AGENT_A, WORKLOAD_NAME_1, INSTANCE_ID)
                },
            ))
            .once()
            .return_const(Some(workload_spec));

        server.server_state = mock_server_state;

        server
            .log_campaign_store
            .expect_insert_log_campaign()
            .with(predicate::eq(REQUEST_ID_A.to_owned()))
            .once()
            .return_const(());

        let server_task = tokio::spawn(async move { server.start(None).await });

        let logs_request = LogsRequest {
            workload_names: vec![WorkloadInstanceName::new(
                AGENT_A,
                WORKLOAD_NAME_1,
                INSTANCE_ID,
            )],
            follow: true,
            tail: 10,
            since: None,
            until: None,
        };

        // send logs request to server
        let logs_request_result = to_server
            .logs_request(REQUEST_ID_A.to_string(), logs_request)
            .await;
        assert!(logs_request_result.is_ok());
        drop(to_server);

        let logs_request_message = comm_middle_ware_receiver.recv().await.unwrap();
        assert_eq!(
            FromServer::LogsRequest(
                REQUEST_ID_A.into(),
                LogsRequest {
                    workload_names: vec![WorkloadInstanceName::new(
                        AGENT_A,
                        WORKLOAD_NAME_1,
                        INSTANCE_ID,
                    )],
                    follow: true,
                    tail: 10,
                    since: None,
                    until: None
                }
            ),
            logs_request_message
        );

        let from_server_command = comm_middle_ware_receiver.recv().await.unwrap();
        assert_eq!(
            from_server_command,
            FromServer::Response(ank_base::Response {
                request_id: REQUEST_ID.to_string(),
                response_content: Some(ank_base::response::ResponseContent::LogsRequestAccepted(
                    ank_base::LogsRequestAccepted {
                        workload_names: vec![ank_base::WorkloadInstanceName {
                            workload_name: WORKLOAD_NAME_1.to_string(),
                            agent_name: AGENT_A.to_string(),
                            id: INSTANCE_ID.to_string()
                        }],
                    }
                )),
            })
        );

        assert!(comm_middle_ware_receiver.recv().await.is_none());

        server_task.abort();
        assert!(comm_middle_ware_receiver.try_recv().is_err());
    }

    #[tokio::test]
    async fn utest_server_forward_logs_request_invalid_workload_names() {
        let _ = env_logger::builder().is_test(true).try_init();
        let (to_server, server_receiver) = create_to_server_channel(common::CHANNEL_CAPACITY);
        let (to_agents, mut comm_middle_ware_receiver) =
            create_from_server_channel(common::CHANNEL_CAPACITY);

        let mut server = AnkaiosServer::new(server_receiver, to_agents);
        let mut mock_server_state = MockServerState::new();

        mock_server_state
            .expect_get_workload_spec_by_instance_name()
            .with(mockall::predicate::function(
                |instance_name: &WorkloadInstanceName| {
                    instance_name
                        == &WorkloadInstanceName::new(AGENT_A, WORKLOAD_NAME_1, INSTANCE_ID)
                },
            ))
            .once()
            .return_const(None);

        server.server_state = mock_server_state;

        let server_task = tokio::spawn(async move { server.start(None).await });

        let logs_request = LogsRequest {
            workload_names: vec![WorkloadInstanceName::new(
                AGENT_A,
                WORKLOAD_NAME_1,
                INSTANCE_ID,
            )],
            follow: true,
            tail: 10,
            since: None,
            until: None,
        };

        // send logs request to server
        let logs_request_result = to_server
            .logs_request(REQUEST_ID.to_string(), logs_request)
            .await;
        assert!(logs_request_result.is_ok());
        drop(to_server);

        let from_server_command = comm_middle_ware_receiver.recv().await.unwrap();
        assert_eq!(
            from_server_command,
            FromServer::Response(ank_base::Response {
                request_id: REQUEST_ID.to_string(),
                response_content: Some(ank_base::response::ResponseContent::Error(
                    ank_base::Error {
                        message: "No valid workload names provided".to_string(),
                    }
                )),
            })
        );

        assert!(comm_middle_ware_receiver.recv().await.is_none());

        server_task.abort();
        assert!(comm_middle_ware_receiver.try_recv().is_err());
    }

    // [utest->swdd~server-uses-async-channels~1]
    // [utest->swdd~server-provides-interface-get-complete-state~2]
    // [utest->swdd~server-includes-id-in-control-interface-response~1]
    // [utest->swdd~server-starts-without-startup-config~1]
    #[tokio::test]
    async fn utest_server_returns_complete_state_when_received_request_complete_state() {
        let _ = env_logger::builder().is_test(true).try_init();
        let (to_server, server_receiver) = create_to_server_channel(common::CHANNEL_CAPACITY);
        let (to_agents, mut comm_middle_ware_receiver) =
            create_from_server_channel(common::CHANNEL_CAPACITY);

        let w1 = generate_test_proto_workload_with_param(AGENT_A, RUNTIME_NAME);

        let w2 = generate_test_proto_workload_with_param(AGENT_A, RUNTIME_NAME);

        let w3 = generate_test_proto_workload_with_param(AGENT_B, RUNTIME_NAME);

        let workloads = HashMap::from([
            (WORKLOAD_NAME_1.to_owned(), w1),
            (WORKLOAD_NAME_2.to_owned(), w2),
            (WORKLOAD_NAME_3.to_owned(), w3),
        ]);

        let workload_map = WorkloadMap { workloads };

        let current_complete_state = ank_base::CompleteState {
            desired_state: Some(ank_base::State {
                workloads: Some(workload_map),
                ..Default::default()
            }),
            ..Default::default()
        };
        let request_id = format!("{AGENT_A}@my_request_id");
        let mut server = AnkaiosServer::new(server_receiver, to_agents);
        let mut mock_server_state = MockServerState::new();
        mock_server_state
            .expect_get_complete_state_by_field_mask()
            .with(
                mockall::predicate::function(|request_complete_state| {
                    request_complete_state == &CompleteStateRequest { field_mask: vec![] }
                }),
                mockall::predicate::always(),
            )
            .once()
            .return_const(Ok(current_complete_state.clone()));
        server.server_state = mock_server_state;
        let server_task = tokio::spawn(async move { server.start(None).await });

        // send command 'CompleteStateRequest'
        // CompleteState shall contain the complete state
        let request_complete_state_result = to_server
            .request_complete_state(
                request_id.clone(),
                CompleteStateRequest { field_mask: vec![] },
            )
            .await;
        assert!(request_complete_state_result.is_ok());

        let from_server_command = comm_middle_ware_receiver.recv().await.unwrap();

        assert_eq!(
            from_server_command,
            common::from_server_interface::FromServer::Response(ank_base::Response {
                request_id,
                response_content: Some(ank_base::response::ResponseContent::CompleteState(
                    current_complete_state
                ))
            })
        );

        server_task.abort();
        assert!(comm_middle_ware_receiver.try_recv().is_err());
    }

    // [utest->swdd~server-uses-async-channels~1]
    // [utest->swdd~server-provides-interface-get-complete-state~2]
    // [utest->swdd~server-includes-id-in-control-interface-response~1]
    // [utest->swdd~server-starts-without-startup-config~1]
    #[tokio::test]
    async fn utest_server_returns_complete_state_when_received_request_complete_state_error() {
        let _ = env_logger::builder().is_test(true).try_init();
        let (to_server, server_receiver) = create_to_server_channel(common::CHANNEL_CAPACITY);
        let (to_agents, mut comm_middle_ware_receiver) =
            create_from_server_channel(common::CHANNEL_CAPACITY);

        let mut server = AnkaiosServer::new(server_receiver, to_agents);
        let mut mock_server_state = MockServerState::new();
        mock_server_state
            .expect_get_complete_state_by_field_mask()
            .with(
                mockall::predicate::function(|request_complete_state| {
                    request_complete_state == &CompleteStateRequest { field_mask: vec![] }
                }),
                mockall::predicate::always(),
            )
            .once()
            .return_const(Err("complete state error.".to_string()));
        server.server_state = mock_server_state;
        let server_task = tokio::spawn(async move { server.start(None).await });

        let request_id = format!("{AGENT_A}@my_request_id");
        // send command 'CompleteStateRequest'
        // CompleteState shall contain the complete state
        let request_complete_state_result = to_server
            .request_complete_state(
                request_id.clone(),
                CompleteStateRequest { field_mask: vec![] },
            )
            .await;
        assert!(request_complete_state_result.is_ok());

        let from_server_command = comm_middle_ware_receiver.recv().await.unwrap();

        let expected_complete_state = ank_base::CompleteState {
            ..Default::default()
        };

        assert_eq!(
            from_server_command,
            common::from_server_interface::FromServer::Response(ank_base::Response {
                request_id,
                response_content: Some(ank_base::response::ResponseContent::CompleteState(
                    expected_complete_state
                ))
            })
        );

        server_task.abort();
        assert!(comm_middle_ware_receiver.try_recv().is_err());
    }

    // [utest->swdd~server-uses-async-channels~1]
    // [utest->swdd~server-stores-workload-state~1]
    // [utest->swdd~server-set-workload-state-on-disconnect~1]
    // [utest->swdd~server-distribute-workload-state-on-disconnect~1]
    // [utest->swdd~server-starts-without-startup-config~1]
    // [utest->swdd~server-removes-disconnected-agents-from-state~1]
    #[tokio::test]
    async fn utest_server_start_distributes_workload_states_after_agent_disconnect() {
        let _ = env_logger::builder().is_test(true).try_init();
        let (to_server, server_receiver) = create_to_server_channel(common::CHANNEL_CAPACITY);
        let (to_agents, mut comm_middle_ware_receiver) =
            create_from_server_channel(common::CHANNEL_CAPACITY);

        let mut server = AnkaiosServer::new(server_receiver, to_agents);
        server
            .log_campaign_store
            .expect_remove_agent_log_campaign_entry()
            .once()
            .return_const(Some(HashSet::new()));

        let mut mock_server_state = MockServerState::new();
        mock_server_state
            .expect_cleanup_state()
            .once()
            .return_const(());

        mock_server_state
            .expect_remove_agent()
            .once()
            .with(predicate::eq(AGENT_A))
            .return_const(());

        server.server_state = mock_server_state;

        // send update_workload_state for first agent which is then stored in the workload_state_db in ankaios server
        let test_wl_1_state_running = common::objects::generate_test_workload_state_with_agent(
            WORKLOAD_NAME_1,
            AGENT_A,
            ExecutionState::running(),
        );
        let update_workload_state_result = to_server
            .update_workload_state(vec![test_wl_1_state_running.clone()])
            .await;
        assert!(update_workload_state_result.is_ok());

        // first agent disconnects from the ankaios server
        let agent_gone_result = to_server.agent_gone(AGENT_A.to_owned()).await;
        assert!(agent_gone_result.is_ok());

        let server_handle = server.start(None);

        // The receiver in the server receives the messages and terminates the infinite waiting-loop
        drop(to_server);
        tokio::join!(server_handle).0.unwrap();

        let from_server_command = comm_middle_ware_receiver.recv().await.unwrap();
        assert_eq!(
            FromServer::UpdateWorkloadState(UpdateWorkloadState {
                workload_states: vec![test_wl_1_state_running.clone()]
            }),
            from_server_command
        );

        let workload_states = server
            .workload_states_map
            .get_workload_state_for_agent(AGENT_A);

        let expected_workload_state = common::objects::generate_test_workload_state_with_agent(
            WORKLOAD_NAME_1,
            AGENT_A,
            ExecutionState::agent_disconnected(),
        );
        assert_eq!(vec![expected_workload_state.clone()], workload_states);

        let from_server_command = comm_middle_ware_receiver.recv().await.unwrap();
        assert_eq!(
            FromServer::UpdateWorkloadState(UpdateWorkloadState {
                workload_states: vec![expected_workload_state]
            }),
            from_server_command
        );
        assert!(comm_middle_ware_receiver.try_recv().is_err());
    }

    // [utest->swdd~server-cancels-log-campaign-for-disconnected-agents~1]
    #[tokio::test]
    async fn utest_server_sends_logs_cancel_requests_on_disconnected_agent() {
        let _ = env_logger::builder().is_test(true).try_init();
        let (to_server, server_receiver) = create_to_server_channel(common::CHANNEL_CAPACITY);
        let (to_agents, mut comm_middle_ware_receiver) =
            create_from_server_channel(common::CHANNEL_CAPACITY);

        let mut server = AnkaiosServer::new(server_receiver, to_agents);
        server
            .log_campaign_store
            .expect_remove_agent_log_campaign_entry()
            .once()
            .return_const(Some(HashSet::from([
                REQUEST_ID_A.to_owned(),
                REQUEST_ID_B.to_owned(),
            ])));

        let mut mock_server_state = MockServerState::new();
        mock_server_state.expect_cleanup_state().never();

        mock_server_state
            .expect_remove_agent()
            .once()
            .with(predicate::eq(AGENT_A))
            .return_const(());

        server.server_state = mock_server_state;

        let agent_gone_result = to_server.agent_gone(AGENT_A.to_owned()).await;
        assert!(agent_gone_result.is_ok());

        let server_task = tokio::spawn(async move { server.start(None).await });

        let expected_logs_cancel_requests = vec![
            FromServer::LogsCancelRequest(REQUEST_ID_A.to_string()),
            FromServer::LogsCancelRequest(REQUEST_ID_B.to_string()),
        ];
        let mut actual_logs_cancel_requests = Vec::new();
        let _update_workload_state = comm_middle_ware_receiver.recv().await.unwrap();
        let logs_cancel_request_a = comm_middle_ware_receiver.recv().await.unwrap();
        actual_logs_cancel_requests.push(logs_cancel_request_a);
        let logs_cancel_request_b = comm_middle_ware_receiver.recv().await.unwrap();
        actual_logs_cancel_requests.push(logs_cancel_request_b);

        for request in actual_logs_cancel_requests {
            assert!(
                expected_logs_cancel_requests.contains(&request),
                "Actual request: '{:?}' not found in expected requests.",
                request
            );
        }

        server_task.abort();
        assert!(comm_middle_ware_receiver.try_recv().is_err());
    }

    // [utest->swdd~server-sets-state-of-new-workloads-to-pending~1]
    // [utest->swdd~server-uses-async-channels~1]
    // [utest->swdd~server-starts-without-startup-config~1]
    #[tokio::test]
    async fn utest_server_start_calls_agents_in_update_state_command() {
        let _ = env_logger::builder().is_test(true).try_init();
        let (to_server, server_receiver) = create_to_server_channel(common::CHANNEL_CAPACITY);
        let (to_agents, mut comm_middle_ware_receiver) =
            create_from_server_channel(common::CHANNEL_CAPACITY);

        let w1 = generate_test_workload_spec_with_param(
            AGENT_A.to_owned(),
            WORKLOAD_NAME_1.to_owned(),
            RUNTIME_NAME.to_string(),
        );

        let w2 = generate_test_workload_spec_with_param(
            AGENT_B.to_owned(),
            WORKLOAD_NAME_2.to_owned(),
            RUNTIME_NAME.to_string(),
        );

        let mut updated_w1 = w1.clone();
        updated_w1.instance_name = WorkloadInstanceName::builder()
            .workload_name(w1.instance_name.workload_name())
            .agent_name(w1.instance_name.agent_name())
            .config(&String::from("changed"))
            .build();
        let update_state = CompleteState {
            desired_state: State {
                workloads: vec![(WORKLOAD_NAME_1.to_owned(), updated_w1.clone().into())]
                    .into_iter()
                    .collect(),
                ..Default::default()
            },
            ..Default::default()
        };
        let update_mask = vec!["desiredState.workloads".to_string()];

        let added_workloads = vec![updated_w1.clone()];
        let deleted_workloads = vec![DeletedWorkload {
            instance_name: w1.instance_name.clone(),
            dependencies: HashMap::new(),
        }];

        let mut server = AnkaiosServer::new(server_receiver, to_agents);
        let mut mock_server_state = MockServerState::new();
        let mut seq = mockall::Sequence::new();
        mock_server_state
            .expect_contains_connected_agent()
            .return_const(true);
        mock_server_state
            .expect_get_workloads_for_agent()
            .with(mockall::predicate::eq(AGENT_A.to_string()))
            .once()
            .in_sequence(&mut seq)
            .return_const(vec![w1.clone()]);

        mock_server_state
            .expect_add_agent()
            .times(2)
            .return_const(());

        mock_server_state
            .expect_get_workloads_for_agent()
            .with(mockall::predicate::eq(AGENT_B.to_string()))
            .once()
            .in_sequence(&mut seq)
            .return_const(vec![w2.clone()]);

        mock_server_state
            .expect_update()
            .with(
                mockall::predicate::eq(update_state.clone()),
                mockall::predicate::eq(update_mask.clone()),
            )
            .once()
            .in_sequence(&mut seq)
            .return_const(Ok(Some((added_workloads, deleted_workloads))));
        server.server_state = mock_server_state;

        server
            .log_campaign_store
            .expect_remove_collector_campaign_entry()
            .return_const(None);

        let agent_hello1_result = to_server.agent_hello(AGENT_A.to_owned()).await;
        assert!(agent_hello1_result.is_ok());

        let agent_hello2_result = to_server.agent_hello(AGENT_B.to_owned()).await;
        assert!(agent_hello2_result.is_ok());

        let update_state_result = to_server
            .update_state(REQUEST_ID_A.to_string(), update_state, update_mask.clone())
            .await;
        assert!(update_state_result.is_ok());

        let server_handle = server.start(None);

        // The receiver in the server receives the messages and terminates the infinite waiting-loop
        drop(to_server);
        tokio::join!(server_handle).0.unwrap();

        let from_server_command = comm_middle_ware_receiver.recv().await.unwrap();
        assert_eq!(
            FromServer::ServerHello(ServerHello {
                agent_name: Some(AGENT_A.to_string()),
                added_workloads: vec![w1.clone()]
            }),
            from_server_command
        );

        let from_server_command = comm_middle_ware_receiver.recv().await.unwrap();
        assert_eq!(
            FromServer::ServerHello(ServerHello {
                agent_name: Some(AGENT_B.to_string()),
                added_workloads: vec![w2],
            }),
            from_server_command
        );

        let from_server_command = comm_middle_ware_receiver.recv().await.unwrap();
        assert_eq!(
            FromServer::UpdateWorkload(UpdateWorkload {
                added_workloads: vec![updated_w1.clone()],
                deleted_workloads: vec![DeletedWorkload {
                    instance_name: w1.instance_name.clone(),
                    dependencies: HashMap::new(),
                }]
            }),
            from_server_command
        );

        assert!(matches!(
            comm_middle_ware_receiver.recv().await.unwrap(),
            FromServer::Response(ank_base::Response {
                request_id,
                response_content: Some(ank_base::response::ResponseContent::UpdateStateSuccess(ank_base::UpdateStateSuccess {
                    added_workloads,
                    deleted_workloads
                }))
            }) if request_id == REQUEST_ID_A && added_workloads == vec![updated_w1.instance_name.to_string()] && deleted_workloads == vec![w1.instance_name.to_string()]
        ));

        assert_eq!(
            server
                .workload_states_map
                .get_workload_state_for_agent(AGENT_A),
            vec![WorkloadState {
                instance_name: updated_w1.instance_name,
                execution_state: ExecutionState {
                    state: ExecutionStateEnum::Pending(PendingSubstate::Initial),
                    additional_info: Default::default()
                }
            }]
        );

        assert!(comm_middle_ware_receiver.try_recv().is_err());
    }

    // [utest->swdd~server-uses-async-channels~1]
    // [utest->swdd~server-starts-without-startup-config~1]
    #[tokio::test]
    async fn utest_server_stop() {
        let _ = env_logger::builder().is_test(true).try_init();
        let (to_server, server_receiver) = create_to_server_channel(common::CHANNEL_CAPACITY);
        let (to_agents, _comm_middle_ware_receiver) =
            create_from_server_channel(common::CHANNEL_CAPACITY);

        let mut server = AnkaiosServer::new(server_receiver, to_agents);
        let mock_server_state = MockServerState::new();
        server.server_state = mock_server_state;

        let server_task = tokio::spawn(async move { server.start(None).await });

        assert!(to_server.stop().await.is_ok());

        tokio::time::sleep(tokio::time::Duration::from_millis(50)).await;
        assert!(server_task.is_finished());

        if !server_task.is_finished() {
            server_task.abort();
        }
    }

    #[tokio::test]
    async fn utest_logs_response() {
        let _ = env_logger::builder().is_test(true).try_init();
        let (to_server, server_receiver) = create_to_server_channel(common::CHANNEL_CAPACITY);
        let (to_agents, mut comm_middle_ware_receiver) =
            create_from_server_channel(common::CHANNEL_CAPACITY);

        let mut server = AnkaiosServer::new(server_receiver, to_agents);
        let mock_server_state = MockServerState::new();
        server.server_state = mock_server_state;

        let server_task = tokio::spawn(async move { server.start(None).await });

        assert!(to_server
            .log_entries_response(
                REQUEST_ID.into(),
                ank_base::LogEntriesResponse {
                    log_entries: vec![ank_base::LogEntry {
                        workload_name: Some(ank_base::WorkloadInstanceName {
                            workload_name: WORKLOAD_NAME_1.into(),
                            agent_name: AGENT_A.into(),
                            id: INSTANCE_ID.into()
                        }),
                        message: MESSAGE.into()
                    }]
                }
            )
            .await
            .is_ok());

        assert_eq!(
            comm_middle_ware_receiver.recv().await.unwrap(),
            FromServer::Response(ank_base::Response {
                request_id: REQUEST_ID.into(),
                response_content: Some(ank_base::response::ResponseContent::LogEntriesResponse(
                    ank_base::LogEntriesResponse {
                        log_entries: vec![ank_base::LogEntry {
                            workload_name: Some(ank_base::WorkloadInstanceName {
                                workload_name: WORKLOAD_NAME_1.into(),
                                agent_name: AGENT_A.into(),
                                id: INSTANCE_ID.into()
                            }),
                            message: MESSAGE.into()
                        },]
                    }
                ))
            })
        );
        server_task.abort();
    }

    // [utest->swdd~update-desired-state-with-invalid-version~1]
    #[tokio::test]
    async fn utest_server_rejects_update_state_with_incompatible_version() {
        let (to_server, server_receiver) = create_to_server_channel(common::CHANNEL_CAPACITY);
        let (to_agents, mut comm_middle_ware_receiver) =
            create_from_server_channel(common::CHANNEL_CAPACITY);

        let update_state = CompleteState {
            desired_state: State {
                api_version: "incompatible_version".to_string(),
                ..Default::default()
            },
            ..Default::default()
        };

        let update_mask = vec![format!("desiredState.workloads.{}", WORKLOAD_NAME_1)];
        let mut server = AnkaiosServer::new(server_receiver, to_agents);
        let server_task = tokio::spawn(async move { server.start(None).await });

        // send new state to server
        let update_state_result = to_server
            .update_state(REQUEST_ID_A.to_string(), update_state.clone(), update_mask)
            .await;
        assert!(update_state_result.is_ok());

        let error_message = format!(
            "Unsupported API version. Received 'incompatible_version', expected '{}'",
            State::default().api_version
        );
        let from_server_command = comm_middle_ware_receiver.recv().await.unwrap();
        assert_eq!(
            FromServer::Response(ank_base::Response {
                request_id: REQUEST_ID_A.to_string(),
                response_content: Some(ank_base::response::ResponseContent::Error(
                    ank_base::Error {
                        message: error_message
                    }
                )),
            }),
            from_server_command
        );

        server_task.abort();
        assert!(comm_middle_ware_receiver.try_recv().is_err());
    }

    // [utest->swdd~update-desired-state-with-missing-version~1]
    #[tokio::test]
    async fn utest_server_rejects_update_state_without_api_version() {
        let _ = env_logger::builder().is_test(true).try_init();
        let (to_server, server_receiver) = create_to_server_channel(common::CHANNEL_CAPACITY);
        let (to_agents, mut comm_middle_ware_receiver) =
            create_from_server_channel(common::CHANNEL_CAPACITY);

        let mut update_state_ankaios_no_version: CompleteState = CompleteState {
            ..Default::default()
        };
        update_state_ankaios_no_version.desired_state.api_version = "".to_string();

        let update_mask = vec![format!("desiredState.workloads.{}", WORKLOAD_NAME_1)];
        let mut server = AnkaiosServer::new(server_receiver, to_agents);
        let server_task = tokio::spawn(async move { server.start(None).await });

        // send new state to server
        let update_state_result = to_server
            .update_state(
                REQUEST_ID_A.to_string(),
                update_state_ankaios_no_version.clone(),
                update_mask,
            )
            .await;
        assert!(update_state_result.is_ok());

        let error_message = format!(
            "Unsupported API version. Received '', expected '{}'",
            State::default().api_version
        );
        let from_server_command = comm_middle_ware_receiver.recv().await.unwrap();
        assert_eq!(
            FromServer::Response(ank_base::Response {
                request_id: REQUEST_ID_A.to_string(),
                response_content: Some(ank_base::response::ResponseContent::Error(
                    ank_base::Error {
                        message: error_message
                    }
                )),
            }),
            from_server_command
        );

        server_task.abort();
        assert!(comm_middle_ware_receiver.try_recv().is_err());
    }

    // [utest->swdd~server-cleans-up-state~1]
    #[tokio::test]
    async fn utest_server_triggers_delete_of_actually_removed_workloads_from_delete_graph() {
        let _ = env_logger::builder().is_test(true).try_init();
        let (to_server, server_receiver) = create_to_server_channel(common::CHANNEL_CAPACITY);
        let (to_agents, _comm_middle_ware_receiver) =
            create_from_server_channel(common::CHANNEL_CAPACITY);

        let mut server = AnkaiosServer::new(server_receiver, to_agents);

        let mut mock_server_state = MockServerState::new();

        let workload_states = vec![common::objects::generate_test_workload_state(
            WORKLOAD_NAME_1,
            ExecutionState::removed(),
        )];

        mock_server_state
            .expect_cleanup_state()
            .with(mockall::predicate::eq(workload_states.clone()))
            .return_const(());
        server.server_state = mock_server_state;

        let server_task = tokio::spawn(async move { server.start(None).await });

        let update_workload_state_result = to_server.update_workload_state(workload_states).await;
        assert!(update_workload_state_result.is_ok());

        server_task.abort();
    }

    // [utest->swdd~server-handles-not-started-deleted-workloads~1]
    #[tokio::test]
    async fn utest_server_handles_deleted_workload_on_empty_agent() {
        let _ = env_logger::builder().is_test(true).try_init();
        let (to_server, server_receiver) = create_to_server_channel(common::CHANNEL_CAPACITY);
        let (to_agents, mut comm_middle_ware_receiver) =
            create_from_server_channel(common::CHANNEL_CAPACITY);

        let workload_without_agent = generate_test_workload_spec_with_param(
            "".to_owned(),
            WORKLOAD_NAME_1.to_owned(),
            RUNTIME_NAME.to_string(),
        );

        let workload_with_agent = generate_test_workload_spec_with_param(
            AGENT_B.to_owned(),
            WORKLOAD_NAME_2.to_owned(),
            RUNTIME_NAME.to_string(),
        );

        let update_state = CompleteState::default();
        let update_mask = vec!["desiredState.workloads".to_string()];

        let deleted_workload_without_agent = DeletedWorkload {
            instance_name: workload_without_agent.instance_name.clone(),
            ..Default::default()
        };
        let deleted_workload_with_agent = DeletedWorkload {
            instance_name: workload_with_agent.instance_name.clone(),
            ..Default::default()
        };

        let deleted_workloads = vec![
            deleted_workload_without_agent.clone(),
            deleted_workload_with_agent.clone(),
        ];

        let mut server = AnkaiosServer::new(server_receiver, to_agents);
        let mut mock_server_state = MockServerState::new();
        mock_server_state
            .expect_contains_connected_agent()
            .once()
            .return_const(false);
        mock_server_state
            .expect_update()
            .once()
            .return_const(Ok(Some((vec![], deleted_workloads.clone()))));
        server.server_state = mock_server_state;

        server
            .log_campaign_store
            .expect_remove_collector_campaign_entry()
            .return_const(None);

        let update_state_result = to_server
            .update_state(REQUEST_ID_A.to_string(), update_state, update_mask.clone())
            .await;
        assert!(update_state_result.is_ok());

        let server_handle = server.start(None);

        // The receiver in the server receives the messages and terminates the infinite waiting-loop
        drop(to_server);
        tokio::join!(server_handle).0.unwrap();

        // the server sends the ExecutionState removed for the workload with an empty agent name
        let from_server_command = comm_middle_ware_receiver.recv().await.unwrap();
        assert_eq!(
            FromServer::UpdateWorkloadState(UpdateWorkloadState {
                workload_states: vec![WorkloadState {
                    instance_name: workload_without_agent.instance_name,
                    execution_state: ExecutionState::removed()
                }]
            }),
            from_server_command
        );

        // the server sends only a deleted workload for the workload with a non-empty agent name
        let from_server_command = comm_middle_ware_receiver.recv().await.unwrap();
        assert_eq!(
            FromServer::UpdateWorkload(UpdateWorkload {
                added_workloads: vec![],
                deleted_workloads: vec![deleted_workload_with_agent.clone()],
            }),
            from_server_command
        );

        // ignore UpdateStateSuccessful response
        assert!(matches!(
            comm_middle_ware_receiver.recv().await.unwrap(),
            FromServer::Response(_)
        ));

        assert!(comm_middle_ware_receiver.try_recv().is_err());
    }

    // [utest->swdd~server-cancels-log-campaign-for-deleted-workloads~1]
    #[tokio::test]
    async fn utest_server_cancels_log_collection_of_deleted_workload() {
        let _ = env_logger::builder().is_test(true).try_init();
        let (to_server, server_receiver) = create_to_server_channel(common::CHANNEL_CAPACITY);
        let (to_agents, mut comm_middle_ware_receiver) =
            create_from_server_channel(common::CHANNEL_CAPACITY);

        let log_collecting_workload = generate_test_workload_spec_with_param(
            AGENT_B.to_owned(),
            WORKLOAD_NAME_2.to_owned(),
            RUNTIME_NAME.to_string(),
        );

        let update_state = CompleteState::default();
        let update_mask = vec!["desiredState.workloads".to_string()];

        let deleted_workload_with_agent = DeletedWorkload {
            instance_name: log_collecting_workload.instance_name.clone(),
            ..Default::default()
        };

        let deleted_workloads = vec![deleted_workload_with_agent.clone()];

        let mut server: AnkaiosServer = AnkaiosServer::new(server_receiver, to_agents);
        let mut mock_server_state = MockServerState::new();
        mock_server_state
            .expect_contains_connected_agent()
            .once()
            .return_const(false);
        mock_server_state
            .expect_update()
            .once()
            .return_const(Ok(Some((vec![], deleted_workloads.clone()))));
        server.server_state = mock_server_state;

        let logs_request_id = format!(
            "{}@{}@{}",
            log_collecting_workload.instance_name.agent_name(),
            log_collecting_workload.instance_name.workload_name(),
            "uuid2"
        );
        server
            .log_campaign_store
            .expect_remove_collector_campaign_entry()
            .once()
            .with(predicate::eq(
                log_collecting_workload
                    .instance_name
                    .workload_name()
                    .to_owned(),
            ))
            .return_const(Some(HashSet::from([logs_request_id.to_owned()])));

        let update_state_result = to_server
            .update_state(REQUEST_ID_A.to_string(), update_state, update_mask.clone())
            .await;
        assert!(update_state_result.is_ok());

        let server_handle = server.start(None);

        // The receiver in the server receives the messages and terminates the infinite waiting-loop
        drop(to_server);
        tokio::join!(server_handle).0.unwrap();

        // the server sends the LogsCancelRequest for workload 2
        let from_server_command = comm_middle_ware_receiver.recv().await.unwrap();
        assert_eq!(
            FromServer::LogsCancelRequest(logs_request_id),
            from_server_command
        );

        let from_server_command = comm_middle_ware_receiver.recv().await.unwrap();
        assert_eq!(
            FromServer::UpdateWorkload(UpdateWorkload {
                added_workloads: vec![],
                deleted_workloads: vec![deleted_workload_with_agent.clone()],
            }),
            from_server_command
        );

        // ignore UpdateStateSuccessful response
        assert!(matches!(
            comm_middle_ware_receiver.recv().await.unwrap(),
            FromServer::Response(_)
        ));

        assert!(comm_middle_ware_receiver.try_recv().is_err());
    }

    // [utest->swdd~server-receives-resource-availability~1]
    #[tokio::test]
    async fn utest_server_receives_agent_status_load() {
        let payload = AgentLoadStatus {
            agent_name: AGENT_A.to_string(),
            cpu_usage: CpuUsage { cpu_usage: 42 },
            free_memory: FreeMemory { free_memory: 42 },
        };

        let _ = env_logger::builder().is_test(true).try_init();
        let (to_server, server_receiver) = create_to_server_channel(common::CHANNEL_CAPACITY);
        let (to_agents, _comm_middle_ware_receiver) =
            create_from_server_channel(common::CHANNEL_CAPACITY);

        let mut server = AnkaiosServer::new(server_receiver, to_agents);
        let mut mock_server_state = MockServerState::new();
        mock_server_state
            .expect_update_agent_resource_availability()
            .with(mockall::predicate::eq(payload.clone()))
            .return_const(());
        server.server_state = mock_server_state;

        let agent_resource_result = to_server.agent_load_status(payload).await;
        assert!(agent_resource_result.is_ok());

        drop(to_server);
        let result = server.start(None).await;

        assert!(result.is_ok());
    }

    // [utest->swdd~server-handles-not-started-deleted-workloads~1]
    #[tokio::test]
    async fn utest_server_handles_pending_initial_deleted_workload_on_not_connected_agent() {
        let _ = env_logger::builder().is_test(true).try_init();
        let (_to_server, server_receiver) = create_to_server_channel(common::CHANNEL_CAPACITY);
        let (to_agents, mut comm_middle_ware_receiver) =
            create_from_server_channel(common::CHANNEL_CAPACITY);

        let mut server = AnkaiosServer::new(server_receiver, to_agents);
        let mut mock_server_state = MockServerState::new();
        mock_server_state
            .expect_contains_connected_agent()
            .once()
            .return_const(false);

        let workload = generate_test_workload_spec_with_param(
            AGENT_A.to_owned(),
            WORKLOAD_NAME_1.to_owned(),
            RUNTIME_NAME.to_string(),
        );

        server.server_state = mock_server_state;
        server.workload_states_map = generate_test_workload_states_map_with_data(
            workload.instance_name.agent_name(),
            workload.instance_name.workload_name(),
            workload.instance_name.id(),
            ExecutionState::initial(),
        );

        let deleted_workload_with_not_connected_agent = DeletedWorkload {
            instance_name: workload.instance_name.clone(),
            ..Default::default()
        };

        let deleted_workloads = vec![deleted_workload_with_not_connected_agent.clone()];

        let retained_deleted_workloads = server
            .handle_not_started_deleted_workloads(deleted_workloads)
            .await;

        assert!(retained_deleted_workloads.is_empty());

        assert_eq!(
            tokio::time::timeout(
                tokio::time::Duration::from_millis(100),
                comm_middle_ware_receiver.recv(),
            )
            .await,
            Ok(Some(FromServer::UpdateWorkloadState(UpdateWorkloadState {
                workload_states: vec![WorkloadState {
                    instance_name: workload.instance_name,
                    execution_state: ExecutionState::removed()
                }]
            })))
        );
    }

    // [utest->swdd~server-handles-logs-cancel-request-message~1]
    #[tokio::test]
    async fn utest_server_log_cancel_request() {
        let (to_server, server_receiver) = create_to_server_channel(common::CHANNEL_CAPACITY);
        let (to_agents, mut comm_middle_ware_receiver) =
            create_from_server_channel(common::CHANNEL_CAPACITY);

        let request_id = REQUEST_ID.to_string();
        let mut server = AnkaiosServer::new(server_receiver, to_agents);
        server
            .log_campaign_store
            .expect_remove_logs_request_id()
            .once()
            .return_const(());

        let server_task = tokio::spawn(async move { server.start(None).await });

        // send new state to server
        let result = to_server.logs_cancel_request(request_id.clone()).await;
        assert!(result.is_ok());

        let from_server_command = comm_middle_ware_receiver.recv().await.unwrap();
        assert_eq!(
            FromServer::LogsCancelRequest(request_id,),
            from_server_command
        );

        server_task.abort();
        assert!(comm_middle_ware_receiver.try_recv().is_err());
    }

    // [utest->swdd~server-forwards-logs-stop-response-messages~1]
    #[tokio::test]
    async fn utest_server_logs_stop_response() {
        let (to_server, server_receiver) = create_to_server_channel(common::CHANNEL_CAPACITY);
        let (to_agents, mut comm_middle_ware_receiver) =
            create_from_server_channel(common::CHANNEL_CAPACITY);

        let request_id = REQUEST_ID.to_string();
        let mut server = AnkaiosServer::new(server_receiver, to_agents);
        let server_task = tokio::spawn(async move { server.start(None).await });

        let workload_instance_name = ank_base::WorkloadInstanceName {
            workload_name: WORKLOAD_NAME_1.to_string(),
            agent_name: AGENT_A.to_string(),
            id: INSTANCE_ID.to_string(),
        };

        // send new state to server
        let result = to_server
            .logs_stop_response(
                request_id.clone(),
                ank_base::LogsStopResponse {
                    workload_name: Some(workload_instance_name.clone()),
                },
            )
            .await;
        assert!(result.is_ok());

        let from_server_command = comm_middle_ware_receiver.recv().await.unwrap();
        assert_eq!(
            FromServer::Response(ank_base::Response {
                request_id: request_id.clone(),
                response_content: Some(ank_base::response::ResponseContent::LogsStopResponse(
                    ank_base::LogsStopResponse {
                        workload_name: Some(workload_instance_name),
                    }
                ))
            }),
            from_server_command
        );

        server_task.abort();
        assert!(comm_middle_ware_receiver.try_recv().is_err());
    }

    // [utest->swdd~server-cancels-log-campaign-for-disconnected-cli~1]
    #[tokio::test]
    async fn utest_server_sends_logs_cancel_request_on_cli_disconnect() {
        let (to_server, server_receiver) = create_to_server_channel(common::CHANNEL_CAPACITY);
        let (to_agents, mut comm_middle_ware_receiver) =
            create_from_server_channel(common::CHANNEL_CAPACITY);

        let cli_connection_name = "cli-conn-1234".to_string();
        let cli_request_id = format!("{cli_connection_name}@cli-request-id-1");
        let mut server = AnkaiosServer::new(server_receiver, to_agents);
        server
            .log_campaign_store
            .expect_remove_cli_log_campaign_entry()
            .with(mockall::predicate::eq(cli_connection_name.clone()))
            .once()
            .return_const(Some(cli_request_id.clone()));

        let server_task = tokio::spawn(async move { server.start(None).await });

        let result = to_server.goodbye(cli_connection_name).await;
        assert!(result.is_ok());

        let from_server_command = comm_middle_ware_receiver.recv().await.unwrap();
        assert_eq!(
            FromServer::LogsCancelRequest(cli_request_id),
            from_server_command
        );

        server_task.abort();
        assert!(comm_middle_ware_receiver.try_recv().is_err());
    }
}<|MERGE_RESOLUTION|>--- conflicted
+++ resolved
@@ -18,13 +18,8 @@
 mod log_campaign_store;
 mod server_state;
 
-<<<<<<< HEAD
 use api::ank_base;
 use common::commands::{LogsRequest, Request, UpdateWorkload};
-=======
-use api::ank_base::{self};
-use common::commands::{Request, UpdateWorkload};
->>>>>>> 9355b751
 use common::from_server_interface::{FromServerReceiver, FromServerSender};
 use common::objects::{
     CompleteState, DeletedWorkload, ExecutionState, State, WorkloadInstanceName, WorkloadState,
@@ -345,7 +340,6 @@
                     }
                     // [impl->swdd~server-handles-logs-request-message~1]
                     common::commands::RequestContent::LogsRequest(logs_request) => {
-<<<<<<< HEAD
                         log::debug!(
                             "Got log request. Id: {}, Workload Instance Names: {}",
                             request_id,
@@ -390,13 +384,7 @@
                             .unwrap_or_illegal_state();
 
                         self.to_agents
-                            .logs_request_accepted(request_id, valid_logs_request.into())
-=======
-                        log::debug!("Got log request with ID: {}", request_id);
-
-                        self.to_agents
-                            .logs_request(request_id.clone(), logs_request.into())
->>>>>>> 9355b751
+                            .logs_request_accepted(request_id.clone(), valid_logs_request.into())
                             .await
                             .unwrap_or_illegal_state();
 
@@ -1331,7 +1319,7 @@
         assert_eq!(
             from_server_command,
             FromServer::Response(ank_base::Response {
-                request_id: REQUEST_ID.to_string(),
+                request_id: REQUEST_ID_A.to_string(),
                 response_content: Some(ank_base::response::ResponseContent::LogsRequestAccepted(
                     ank_base::LogsRequestAccepted {
                         workload_names: vec![ank_base::WorkloadInstanceName {
