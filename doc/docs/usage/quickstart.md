# Quickstart

If you have not installed Ankaios, please follow the instructions
[here](installation.md). The following examples assumes that the
installation script has been used with default options.

Ankaios needs a startup configuration that contains all the workloads and their
configuration which should be started when Ankaios starts up.

Let's modify the default config which is stored in `/etc/ankaios/state.yaml`:

```yaml
workloads:
  nginx:
    runtime: podman
    agent: agent_A
    restart: true
    updateStrategy: AT_MOST_ONCE
    accessRights:
      allow: []
      deny: []
    tags:
      - key: owner
        value: Ankaios team
    runtimeConfig: |
      image: docker.io/nginx:latest
      commandOptions: ["-p", "8081:80"]
```

<<<<<<< HEAD
1.  Note that access rights are currently not implemented.

Then we can start the Ankaios server:
=======
Then we can start the Ankaios server:

```shell
sudo systemctl start ank-server
```

The Ankaios server will read the config but detect that no agent with the name
`agent_A` is available that could start the workload, see logs with:
>>>>>>> 708ff874

```shell
journalctl -u ank-server
```

Now let's start an agent:

```shell
sudo systemctl start ank-agent
```

This Ankaios agent will run the workload that has been assigned to it. We can
use the Ankaios CLI to check the current state:

```shell
ank get state
```

Ankaios also provides adding and removing workloads dynamically.
To add another workload call:

```shell
ank run workload \
helloworld \
--runtime podman \
--agent agent_A \
--config 'image: docker.io/busybox:1.36
<<<<<<< HEAD
commandArgs: ["echo", "Hello World!"]'
=======
commandOptions: [ "-e", "MESSAGE='Hello World'"]
commandArgs: [ "sh", "-c", "echo $MESSAGE"]
' helloworld
>>>>>>> 708ff874
```

We can check the state again with `ank get state` and see, that the workload
`helloworld` has been added to `currentState.workloads` and the execution
state is available in `workloadStates`.

As the workload had a one time job its state is `ExecSucceeded` and we can 
delete it from the state again with:

```shell
ank delete workload helloworld
```<|MERGE_RESOLUTION|>--- conflicted
+++ resolved
@@ -27,11 +27,6 @@
       commandOptions: ["-p", "8081:80"]
 ```
 
-<<<<<<< HEAD
-1.  Note that access rights are currently not implemented.
-
-Then we can start the Ankaios server:
-=======
 Then we can start the Ankaios server:
 
 ```shell
@@ -40,7 +35,6 @@
 
 The Ankaios server will read the config but detect that no agent with the name
 `agent_A` is available that could start the workload, see logs with:
->>>>>>> 708ff874
 
 ```shell
 journalctl -u ank-server
@@ -68,13 +62,8 @@
 --runtime podman \
 --agent agent_A \
 --config 'image: docker.io/busybox:1.36
-<<<<<<< HEAD
 commandArgs: ["echo", "Hello World!"]'
-=======
-commandOptions: [ "-e", "MESSAGE='Hello World'"]
-commandArgs: [ "sh", "-c", "echo $MESSAGE"]
-' helloworld
->>>>>>> 708ff874
+
 ```
 
 We can check the state again with `ank get state` and see, that the workload
